# Changelog
All notable changes to this project will be documented in this file.

The format is based on [Keep a Changelog](https://keepachangelog.com/en/1.0.0/),
and this project adheres to [Semantic Versioning](https://semver.org/spec/v2.0.0.html).

<<<<<<< HEAD

## [Unreleased]

## [0.17.3] - 2021-11-xx

### Fixed
* Enable offloading for `numba.njit` in `dpctl.deveice_context` (#630)

=======
## [0.17.3] - 2021-11-xx

>>>>>>> 30899b1a
## [0.17.2] - 2021-11-15

### Changed
* Use llvm-spirv from bin-llvm during build for Linux and Windows (#626, #627)

## [0.17.1] - 2021-11-10

### Changed
* Update clang to icx (#622)

## [0.17.0] - 2021-11-03

### Added
* Use Python 3.9 [public CI] by @PokhodenkoSA in https://github.com/IntelPython/numba-dppy/pull/574
* Use `NUMBA_DPPY_DEBUG` for debugging GDB tests by @PokhodenkoSA in https://github.com/IntelPython/numba-dppy/pull/578
* Preliminary support Numba 0.55 (master branch) by @PokhodenkoSA in https://github.com/IntelPython/numba-dppy/pull/583
* Workflow for manually running tests using Numba PRs by @PokhodenkoSA in https://github.com/IntelPython/numba-dppy/pull/586
* Add public CI trigger on tags by @1e-to in https://github.com/IntelPython/numba-dppy/pull/589
* Upload packages for `release*` branches by @1e-to in https://github.com/IntelPython/numba-dppy/pull/593
* Update to dpctl 0.11 by @PokhodenkoSA in https://github.com/IntelPython/numba-dppy/pull/595
* Update to dpnp 0.9 by @PokhodenkoSA in https://github.com/IntelPython/numba-dppy/pull/599
* Improve the documenatation landing page by @diptorupd in https://github.com/IntelPython/numba-dppy/pull/601
* Clean up README by @diptorupd in https://github.com/IntelPython/numba-dppy/pull/604

### Fixed
* Restrict dpctl to 0.10.* for release 0.16 by @1e-to in https://github.com/IntelPython/numba-dppy/pull/590
* Fix upload from release branch by @1e-to in https://github.com/IntelPython/numba-dppy/pull/596
* Unskip tests passing with dpnp 0.9.0rc1 by @PokhodenkoSA in https://github.com/IntelPython/numba-dppy/pull/606

## [0.16.1] - 2021-10-20

### Changed
* Fix dpctl to 0.10 (#590)
* Add Public CI trigger for tags (#589)

## [0.16.0] - 2021-09-28

### Added
- Improve build and infra scripts (#544)
- Add docs about local variables lifetime (#534)
- Public CI for Windows (#536, #558)
- Add info about tags in documentation (#543)
- Add code coverage configurations (#561)
- Add support pytest-cov and pytest-xdist (#562)
- Add documentation workflow (#547)
- Test numba and numba-dppy API with GDB (#566)
- Transform commands scripts for GDB to tests (#568)

### Changed
- Update dpnp 0.8 (#524)
- Fix passing strides array to DPNP dot and matmul (#565)
- Use older compiler for backwards compatibility (#549)
- Update conda recipe dependency for dpnp (#535)
- Update dpctl 0.10 (memcpy async) (#529)
- Change channels priority in public CI (#532)
- Added runtime dependency `llvm-spirv 11.*` (#523)
- Update test matrix in README (#560)
- Use dpctl 0.10* and dpnp 0.8* in development configuration (environment.yml)

### Fixed
- Update test and fix typo for atomics (#550)
- Delete unused file `run_test.sh`
- Fix Public CI for using development packages (#522)
- Removed redundant import in docs (#521)

## [0.15.0] - 2021-08-25

### Added
- Introduce array ultilites to check, allocate and copy memory using SYCL USM (#489)
- Add packaging in run dependencies (#505)
- Add skipping tests for run without GPU (#508)
- Add CI pipeline on GitHub Actions for Linux (#507)
- Enable dpctl.tensor.usm_ndarray for @dppy.kernel (#509)
- Enable @vectorize for target dppy (#497)
- Add integration channels to GitHub Actions and make workflow consistent with dpctl (#510)

### Changed
- Update to Numba 0.54.0 (#493)
- Update to dpctl 0.9 (#514)
- Update to dpnp 0.7 (#513)
- Use dpcpp compiler package for Linux (#502)
- Update go version (#515)

### Removed
- Remove llvmdev from runtime dependecies (#498)

### Fixed
- Fix required compiler flags for processing genreated DWARF symbols (#500)

## [0.14.4] - 2021-07-09

### Fixed
- Fix emission of debug information (#424)
- Fix examples demonstrating GDB usage on a numba_dppy.kernel function. (#455)
- Remove address space cast from global to generic inside numba_dppy.kernel (#432)
- Fix debugging of local variables (#432)
- Assert offload to SYCL devices in tests (#466)
- Removed calling opt to convert LLVM IR to LLVM Bitcode (#481)

### Added
- Add examples for debugging (#426)
- Added a new NUMBA_DPPY_DEBUGINFO environment variable to control GDB usage (#460)
- Add debug option to dppy.kernel decorator (#424)
- Enable debugging of nested GPU functions (#424)
- Enable setting breakpoints by function names while Debugging (#434)
- Various fixes and improvements to documentation about debugging
  (#479, #474, #475, #480, #475, #477, #468,#450)
- Add automatic generation of commands for debugging (#463)
- Add tests on debugging local variables (#421)
- Enable eager compilation of numba_dppy.kernel (#291)
- Increase test coverage for native atomic ops (#435)
- Check and deter users from returning values from numba_dppy.kernel (#476)

## [0.14.3] - 2021-05-27

### Fixed

- Add check for ONEAPI_ROOT dir (#411)
- Fix using unquoted environment variable for clang path (#386)
- Fix kernel caching (#408)

## [0.14.2] - 2021-05-26

### Added
- Update documentation: version 0.14 (#378), API docs (#388),
  note about Intel Python Numba (#389),
- Update User Guides about Debugging (#380), recommendations (#323),
  locals (#394), stepping (#400), configure environment (#402),
  set up machine (#396), info functions (#405)
- Update Developer Guides about DPNP integration (#362)
- Update README: add link to docs (#379), add Cython and pytest in dependencies,
  add test matrix (#305)
- Add initial integration testing with dpnp and usm_ndarray (#403)
- Introduce type in Numba-dppy to represent dpctl.tensor.usm_ndarray (#391)
- Improve error reporting when searching for dpctl. (#368)
- Enable Python 3.8 in CI (#359)
- Adds a new utils submodule to provide LLVM IR builder helpers. (#355)
- Improve warning and error messages when parfor offload fails. (#353)
- Extend itanium mangler to support numba.types.CPointer and add test (#339)
- Enable optimization level setting (#62)
- Improve message printed during parfor lowering. (#337)
- Initial tests for debug info (#297)
- Add Bandit checks (#264)

### Changed
- Update to dpctl 0.8 (#375)
- Update to Numba 0.53 (#279), inluding
  override get_ufunc_info in DPPYTargetContext (#367)
- Update to DPNP 0.6 (#359)
- Refactor test function generation (#374)
- Ignore the cython generated cpp files inside dpnp_glue. (#351)
- Add automerge main to gold/2021 (#349)
- Fix dpnp version restriction in conda recipe (#347)
- Change all Numba-dppy examples to work wih dpctl 0.7.0 (#309)
- Restrict dpnp version (#344)
- Feature changes related to dpctl 0.7 (#340)
- Rename dpNP to dpnp (#334)
- Ignore generated spir files (#333)
- Use correct names for other products dpctl, Numba, dpnp (#310)
- Remove dead code only if function name is replaced (#303)
- Update license in conda recipe (#350)
- Update blackscholes examples (#377)

### Fixed
- Fix dppy_rt extension (#393)
- Update SYCL Filter String (#390)
- Fix atomics (#346)
- Fixes memory leaks in the usage of dpctl C API functions. (#369)
- Fix SPIR-V validation (#354)
- Fix run pre-commit check on main branch
- Fix tests to skip if device is not available (#345)
- Make Test Matrix table smaller in README (#308)
- Fix black action. (#306)
- Fix "subprocess.check_call" for Windows (#269)

## [0.13.1] - 2021-03-11
### Fixed
- Add spir file to package.
- Do not modify CC env variable during build.
- Use correct version in documentation.

## [0.13.0] - 2021-03-02
### Added
- Documentation.
- Add support for dpctl.dparray.
- Support NumPy functions via DPNP: random, linalg, transcendental, array ops, array creation.
- Wheels building.
- Using Bandit for finding common security issues in Python code.

### Changed
- Start using black code style formatter.
- Build SPIRV code in setup.py.
- Start using pytest for running tests.
- Start using Apache 2.0 license.
- Consistency of file headers.
- Updated to Numba 0.52, dpCtl 0.6 and dpNP 0.5.1.
- Don't create a new copy of a usm shared array data pointers for kernel call.
- Modify test cases and examples to use Level Zero queue.

### Fixed
- Fix incorrect import in examples.

## [0.12.0] - 2020-12-17
### Added
- numba-dppy is a standalone package now. Added setup.py and conda recipe.
- Offload diagnostics.
- Controllable fallback.
- Add flags to generate debug symbols.
- Implementation of `np.linalg.eig`, `np.ndarray.sum`, `np.ndarray.max`, `np.ndarray.min`, `np.ndarray.mean`.
- Two new re-write passes to convert NumPy calls into a pseudo `numba_dppy` call site to allow target-specific
  overload of NumPy functions. The rewrite passes is a temporary fix till Numba gains support for target-specific overlaods.
- Updated to dpCtl 0.5.* and dpNP 0.4.*

### Changed
- The `dpnp` interface now uses Numba's `@overload` functionality as opposed to the previous `@lower_builtin` method.
- Rename `DPPL` to `DPPY`.
- Cleaned test code.
- `DPPLTestCase` replaced with `unittest.TestCase`.
- All tests and examples use `with device_context`.
- Config environment variables starts with `NUMBA_DPPY_`
(i.e. NUMBA_DPPY_SAVE_IR_FILES and NUMBA_DPPY_SPIRV_VAL)
- Remove nested folder `dppl` in `tests`.
- No dependency on `cffi`.

### Removed
- The old backup file.

## NUMBA Version 0.48.0 + DPPY Version 0.3.0 (June 29, 2020)

This release includes:
- Caching of dppy.kernels which will improve performance.
- Addition of support for Intel Advisor which will help in profiling applications.<|MERGE_RESOLUTION|>--- conflicted
+++ resolved
@@ -4,8 +4,6 @@
 The format is based on [Keep a Changelog](https://keepachangelog.com/en/1.0.0/),
 and this project adheres to [Semantic Versioning](https://semver.org/spec/v2.0.0.html).
 
-<<<<<<< HEAD
-
 ## [Unreleased]
 
 ## [0.17.3] - 2021-11-xx
@@ -13,10 +11,6 @@
 ### Fixed
 * Enable offloading for `numba.njit` in `dpctl.deveice_context` (#630)
 
-=======
-## [0.17.3] - 2021-11-xx
-
->>>>>>> 30899b1a
 ## [0.17.2] - 2021-11-15
 
 ### Changed
