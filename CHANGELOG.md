--- conflicted
+++ resolved
@@ -9,11 +9,8 @@
 ## [0.17.3] - 2021-11-xx
 
 ### Fixed
-<<<<<<< HEAD
 * Enable offloading for `numba.njit` in `dpctl.deveice_context` (#630)
-=======
 * Fix upload conditions for main and release branches (#610)
->>>>>>> 07c81461
 
 ## [0.17.2] - 2021-11-15
 
