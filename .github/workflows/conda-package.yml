name: Conda package

on: push

env:
  PACKAGE_NAME: numba-dppy
  MODULE_NAME: numba_dppy

jobs:
  build:
    runs-on: ubuntu-latest

    strategy:
      matrix:
        python: ["3.8"]
        integration_channels: [""]
        experimental: [false]
        artifact_name: [""]
        include:
          - python: "3.8"
            integration_channels: -c dppy/label/dev
            artifact_name: -c dppy_label_dev
            experimental: true
    continue-on-error: ${{ matrix.experimental }}
    env:
      CHANNELS: ${{ matrix.integration_channels }} -c intel -c defaults --override-channels

    steps:
      - uses: actions/checkout@v2
        with:
          fetch-depth: 0

      - name: Set pkgs_dirs
        run: |
          echo "pkgs_dirs: [~/.conda/pkgs]" >> ~/.condarc
      - name: Cache conda packages
        uses: actions/cache@v2
        env:
          CACHE_NUMBER: 0  # Increase to reset cache
        with:
          path: ~/.conda/pkgs
          key:
            ${{ runner.os }}-conda-${{ env.CACHE_NUMBER }}-python-${{ matrix.python }}-${{hashFiles('**/meta.yaml') }}
          restore-keys: |
            ${{ runner.os }}-conda-${{ env.CACHE_NUMBER }}-python-${{ matrix.python }}-
            ${{ runner.os }}-conda-${{ env.CACHE_NUMBER }}-

      - name: Add conda to system path
        run: echo $CONDA/bin >> $GITHUB_PATH
      - name: Install conda-build
        run: conda install conda-build
      - name: Build conda package
        run: |
<<<<<<< HEAD
=======
          CHANNELS="-c intel -c defaults -c dppy/label/dev -c numba/label/dev --override-channels"
>>>>>>> f4c8efb1
          VERSIONS="--python ${{ matrix.python }}"
          TEST="--no-test"

          conda build \
            $TEST \
            $VERSIONS \
            $CHANNELS \
            conda-recipe
      - name: Upload artifact
        uses: actions/upload-artifact@v2
        with:
          name: ${{ env.PACKAGE_NAME }} ${{ runner.os }} Python ${{ matrix.python }} ${{ matrix.artifact_name }}
          path: /usr/share/miniconda/conda-bld/linux-64/${{ env.PACKAGE_NAME }}-*.tar.bz2

  test:
    needs: build
    runs-on: ubuntu-latest

    strategy:
      matrix:
        python: ["3.8"]
        integration_channels: [""]
        experimental: [false]
        artifact_name: [""]
        include:
          - python: "3.8"
            integration_channels: -c dppy/label/dev
            artifact_name: -c dppy_label_dev
            experimental: true
    continue-on-error: ${{ matrix.experimental }}
    env:
      CHANNELS: ${{ matrix.integration_channels }} -c intel -c defaults -c dppy/label/dev -c numba/label/dev --override-channels

    steps:
      - name: Download artifact
        uses: actions/download-artifact@v2
        with:
          name: ${{ env.PACKAGE_NAME }} ${{ runner.os }} Python ${{ matrix.python }} ${{ matrix.artifact_name }}
      - name: Add conda to system path
        run: echo $CONDA/bin >> $GITHUB_PATH
      - name: Install conda-build
        run: conda install conda-build
      - name: Create conda channel
        run: |
          mkdir -p $GITHUB_WORKSPACE/channel/linux-64
          mv ${PACKAGE_NAME}-*.tar.bz2 $GITHUB_WORKSPACE/channel/linux-64
          conda index $GITHUB_WORKSPACE/channel
          # Test channel
          conda search $PACKAGE_NAME -c $GITHUB_WORKSPACE/channel --override-channels

      - name: Collect dependencies
        run: |
          CHANNELS="-c $GITHUB_WORKSPACE/channel ${{ env.CHANNELS }}"
          conda install $PACKAGE_NAME python=${{ matrix.python }} $CHANNELS --only-deps --dry-run > lockfile
      - name: Set pkgs_dirs
        run: |
          echo "pkgs_dirs: [~/.conda/pkgs]" >> ~/.condarc
      - name: Cache conda packages
        uses: actions/cache@v2
        env:
          CACHE_NUMBER: 0  # Increase to reset cache
        with:
          path: ~/.conda/pkgs
          key:
            ${{ runner.os }}-conda-${{ env.CACHE_NUMBER }}-python-${{ matrix.python }}-${{hashFiles('lockfile') }}
          restore-keys: |
            ${{ runner.os }}-conda-${{ env.CACHE_NUMBER }}-python-${{ matrix.python }}-
            ${{ runner.os }}-conda-${{ env.CACHE_NUMBER }}-

      - name: Install numba-dppy
        run: |
          CHANNELS="-c $GITHUB_WORKSPACE/channel ${{ env.CHANNELS }}"
          conda install $PACKAGE_NAME pytest python=${{ matrix.python }} $CHANNELS
          # Test installed packages
          conda list
      - name: Run tests
        run: |
          # echo "libintelocl.so" | tee /etc/OpenCL/vendors/intel-cpu.icd
          export OCL_ICD_FILENAMES=libintelocl.so
          python -m pytest --pyargs $MODULE_NAME

  upload:
    needs: test
    if: ${{ github.ref == 'refs/heads/main' }}
    runs-on: ubuntu-latest
    strategy:
      matrix:
        python: ["3.8"]
    steps:
      - name: Download artifact
        uses: actions/download-artifact@v2
        with:
          name: ${{ env.PACKAGE_NAME }} ${{ runner.os }} Python ${{ matrix.python }}

      - name: Install anaconda-client
        run: conda install anaconda-client
      - name: Add conda to system path
        run: echo $CONDA/bin >> $GITHUB_PATH

      - name: Upload
        env:
          ANACONDA_TOKEN: ${{ secrets.ANACONDA_TOKEN }}
        run: |
          conda install anaconda-client
          anaconda --token $ANACONDA_TOKEN upload --user dppy --label dev ${PACKAGE_NAME}-*.tar.bz2<|MERGE_RESOLUTION|>--- conflicted
+++ resolved
@@ -23,7 +23,7 @@
             experimental: true
     continue-on-error: ${{ matrix.experimental }}
     env:
-      CHANNELS: ${{ matrix.integration_channels }} -c intel -c defaults --override-channels
+      CHANNELS: ${{ matrix.integration_channels }} -c intel -c defaults -c numba/label/dev --override-channels
 
     steps:
       - uses: actions/checkout@v2
@@ -51,10 +51,6 @@
         run: conda install conda-build
       - name: Build conda package
         run: |
-<<<<<<< HEAD
-=======
-          CHANNELS="-c intel -c defaults -c dppy/label/dev -c numba/label/dev --override-channels"
->>>>>>> f4c8efb1
           VERSIONS="--python ${{ matrix.python }}"
           TEST="--no-test"
 
