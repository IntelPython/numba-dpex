from numba import njit, gdb
import numpy as np

#@njit(target='dppy')
@njit(parallel={'spirv':True})
def f1(a, b):
    c = a + b
    return c


def main():
    global_size = 64
    local_size = 32
    N = global_size * local_size
    print("N", N)

<<<<<<< HEAD
print("a:", a, hex(a.ctypes.data))
print("b:", b, hex(b.ctypes.data))
#print("c:", c, hex(c.ctypes.data))
c = f1(a, b)
print("BIG RESULT c:", c, hex(c.ctypes.data))
for i in range(N):
    if c[i] != 2.0:
        print("First index not equal to 2.0 was", i)
        break
=======
    a = np.ones(N, dtype=np.float32)
    b = np.ones(N, dtype=np.float32)

    print("a:", a, hex(a.ctypes.data))
    print("b:", b, hex(b.ctypes.data))
    c = f1(a,b)
    print("RESULT c:", c, hex(c.ctypes.data))
    for i in range(N):
        if c[i] != 2.0:
            print("First index not equal to 2.0 was", i)
            break


if __name__ == '__main__':
    main()
>>>>>>> 2fe8f092
<|MERGE_RESOLUTION|>--- conflicted
+++ resolved
@@ -14,17 +14,6 @@
     N = global_size * local_size
     print("N", N)
 
-<<<<<<< HEAD
-print("a:", a, hex(a.ctypes.data))
-print("b:", b, hex(b.ctypes.data))
-#print("c:", c, hex(c.ctypes.data))
-c = f1(a, b)
-print("BIG RESULT c:", c, hex(c.ctypes.data))
-for i in range(N):
-    if c[i] != 2.0:
-        print("First index not equal to 2.0 was", i)
-        break
-=======
     a = np.ones(N, dtype=np.float32)
     b = np.ones(N, dtype=np.float32)
 
@@ -39,5 +28,4 @@
 
 
 if __name__ == '__main__':
-    main()
->>>>>>> 2fe8f092
+    main()