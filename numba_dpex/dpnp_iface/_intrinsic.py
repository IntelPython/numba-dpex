--- conflicted
+++ resolved
@@ -33,138 +33,6 @@
     return arrtype._usm_allocate(size, usm_type, device)
 
 
-<<<<<<< HEAD
-=======
-numba_config.DISABLE_PERFORMANCE_WARNINGS = 1
-
-
-def _empty_nd_impl(context, builder, arrtype, shapes):
-    """Utility function used for allocating a new array during LLVM
-    code generation (lowering).
-
-    Given a target context, builder, array type, and a tuple or list
-    of lowered dimension sizes, returns a LLVM value pointing at a
-    Numba runtime allocated array.
-
-    Args:
-        context (numba.core.base.BaseContext): One of the class derived
-            from numba's BaseContext, e.g. CPUContext
-        builder (llvmlite.ir.builder.IRBuilder): IR builder object from
-            llvmlite.
-        arrtype (numba_dpex.core.types.dpnp_ndarray_type.DpnpNdArray):
-            An array type info to construct the actual array.
-        shapes (list): The dimension of the array.
-
-    Raises:
-        NotImplementedError: If the layout of the array is not known.
-
-    Returns:
-        numba.np.arrayobj.make_array.<locals>.ArrayStruct: The constructed
-            array.
-    """
-
-    arycls = make_array(arrtype)
-    ary = arycls(context, builder)
-
-    datatype = context.get_data_type(arrtype.dtype)
-    itemsize = context.get_constant(types.intp, get_itemsize(context, arrtype))
-
-    # compute array length
-    arrlen = context.get_constant(types.intp, 1)
-    overflow = Constant(ir.IntType(1), 0)
-    for s in shapes:
-        arrlen_mult = builder.smul_with_overflow(arrlen, s)
-        arrlen = builder.extract_value(arrlen_mult, 0)
-        overflow = builder.or_(overflow, builder.extract_value(arrlen_mult, 1))
-
-    if arrtype.ndim == 0:
-        strides = ()
-    elif arrtype.layout == "C":
-        strides = [itemsize]
-        for dimension_size in reversed(shapes[1:]):
-            strides.append(builder.mul(strides[-1], dimension_size))
-        strides = tuple(reversed(strides))
-    elif arrtype.layout == "F":
-        strides = [itemsize]
-        for dimension_size in shapes[:-1]:
-            strides.append(builder.mul(strides[-1], dimension_size))
-        strides = tuple(strides)
-    else:
-        raise NotImplementedError(
-            "Don't know how to allocate array with layout '{0}'.".format(
-                arrtype.layout
-            )
-        )
-
-    # Check overflow, numpy also does this after checking order
-    allocsize_mult = builder.smul_with_overflow(arrlen, itemsize)
-    allocsize = builder.extract_value(allocsize_mult, 0)
-    overflow = builder.or_(overflow, builder.extract_value(allocsize_mult, 1))
-
-    with builder.if_then(overflow, likely=False):
-        # Raise same error as numpy, see:
-        # https://github.com/numpy/numpy/blob/2a488fe76a0f732dc418d03b452caace161673da/numpy/core/src/multiarray/ctors.c#L1095-L1101    # noqa: E501
-        context.call_conv.return_user_exc(
-            builder,
-            ValueError,
-            (
-                "array is too big; `arr.size * arr.dtype.itemsize` is larger "
-                "than the maximum possible size.",
-            ),
-        )
-
-    usm_ty = arrtype.usm_type
-    usm_ty_val = 0
-    if usm_ty == "device":
-        usm_ty_val = 1
-    elif usm_ty == "shared":
-        usm_ty_val = 2
-    elif usm_ty == "host":
-        usm_ty_val = 3
-    usm_type = context.get_constant(types.uint64, usm_ty_val)
-    device = context.insert_const_string(builder.module, arrtype.device)
-
-    args = (
-        context.get_dummy_value(),
-        allocsize,
-        usm_type,
-        device,
-    )
-    mip = types.MemInfoPointer(types.voidptr)
-    arytypeclass = types.TypeRef(type(arrtype))
-    sig = signature(
-        mip,
-        arytypeclass,
-        types.intp,
-        types.uint64,
-        types.voidptr,
-    )
-
-    op = _call_usm_allocator
-    fnop = context.typing_context.resolve_value_type(op)
-    # The _call_usm_allocator function will be compiled and added to registry
-    # when the get_call_type function is invoked.
-    fnop.get_call_type(context.typing_context, sig.args, {})
-    eqfn = context.get_function(fnop, sig)
-    meminfo = eqfn(builder, args)
-    data = context.nrt.meminfo_data(builder, meminfo)
-    intp_t = context.get_value_type(types.intp)
-    shape_array = cgutils.pack_array(builder, shapes, ty=intp_t)
-    strides_array = cgutils.pack_array(builder, strides, ty=intp_t)
-
-    populate_array(
-        ary,
-        data=builder.bitcast(data, datatype.as_pointer()),
-        shape=shape_array,
-        strides=strides_array,
-        itemsize=itemsize,
-        meminfo=meminfo,
-    )
-
-    return ary
-
-
->>>>>>> e2592d8a
 def alloc_empty_arrayobj(context, builder, sig, llargs, is_like=False):
     """Construct an empty numba.np.arrayobj.make_array.<locals>.ArrayStruct
 
