--- conflicted
+++ resolved
@@ -89,28 +89,10 @@
         """Return path to llvm-spirv executable."""
         result = None
 
-<<<<<<< HEAD
         try:
             import dpcpp_llvm_spirv as dls
         except ImportError:
             raise ImportError("Cannot import dpcpp-llvm-spirv package")
-=======
-        if config.LLVM_SPIRV_ROOT:
-            result = shutil.which("llvm-spirv", path=config.LLVM_SPIRV_ROOT)
-
-        if result is None:
-            # use llvm-spirv from dpcpp package.
-            # assume dpcpp from .../bin folder.
-            # assume llvm-spirv from .../bin-llvm folder.
-            dpcpp_path = shutil.which("icx")
-            if dpcpp_path is not None:
-                bin_llvm = os.path.dirname(dpcpp_path) + "/../bin-llvm/"
-                bin_llvm = os.path.normpath(bin_llvm)
-                result = shutil.which("llvm-spirv", path=bin_llvm)
-
-        if result is None:
-            result = "llvm-spirv"
->>>>>>> 4c18ebd2
 
         result = dls.get_llvm_spirv_path()
         return result
