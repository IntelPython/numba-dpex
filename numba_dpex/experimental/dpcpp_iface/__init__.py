# SPDX-FileCopyrightText: 2023 Intel Corporation
#
# SPDX-License-Identifier: Apache-2.0

"""Python classes that are analogous to dpcpp's SYCL API used to write kernels.
"""

<<<<<<< HEAD
from .atomic_fence import AtomicFence
=======
from .atomic_fence import atomic_fence
>>>>>>> 088c97e9
from .atomic_ref import AtomicRef
from .memory_enums import AddressSpace, MemoryOrder, MemoryScope

__all__ = [
    "AddressSpace",
<<<<<<< HEAD
    "AtomicFence",
=======
    "atomic_fence",
>>>>>>> 088c97e9
    "AtomicRef",
    "MemoryOrder",
    "MemoryScope",
]<|MERGE_RESOLUTION|>--- conflicted
+++ resolved
@@ -5,21 +5,13 @@
 """Python classes that are analogous to dpcpp's SYCL API used to write kernels.
 """
 
-<<<<<<< HEAD
-from .atomic_fence import AtomicFence
-=======
 from .atomic_fence import atomic_fence
->>>>>>> 088c97e9
 from .atomic_ref import AtomicRef
 from .memory_enums import AddressSpace, MemoryOrder, MemoryScope
 
 __all__ = [
     "AddressSpace",
-<<<<<<< HEAD
-    "AtomicFence",
-=======
     "atomic_fence",
->>>>>>> 088c97e9
     "AtomicRef",
     "MemoryOrder",
     "MemoryScope",
