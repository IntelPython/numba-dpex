--- conflicted
+++ resolved
@@ -295,13 +295,8 @@
 
 
 class UnsupportedAccessQualifierError(Exception):
-<<<<<<< HEAD
-    """Exception raised when an illegal access specifier value is specified for an
-    NumPy array argument passed to a kernel.
-=======
     """Exception raised when an illegal access specifier value is specified for
     a NumPy array argument passed to a kernel.
->>>>>>> b43201c8
 
     Args:
         kernel_name (str): Name of kernel where the error was raised.
@@ -317,8 +312,6 @@
         f'array {array_val} argument passed to kernel "{kernel_name}". '
         f"Legal access specifiers are {legal_access_list}."
 
-<<<<<<< HEAD
-=======
         super().__init__(self.message)
 
 
@@ -327,5 +320,4 @@
         self.message = (
             'The dpex compiler does not support the "force_pyobject" setting.'
         )
->>>>>>> b43201c8
         super().__init__(self.message)