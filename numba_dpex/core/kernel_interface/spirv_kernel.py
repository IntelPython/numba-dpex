--- conflicted
+++ resolved
@@ -5,135 +5,36 @@
 import logging
 from types import FunctionType
 
-<<<<<<< HEAD
-from numba.core import compiler, ir
-from numba.core import types as numba_types
-from numba.core import utils
+from numba.core import ir, utils
 from numba.core.caching import NullCache
-from numba.core.compiler_lock import global_compiler_lock
-
-from numba_dpex import compiler as dpex_compiler
-from numba_dpex import config, spirv_generator
-from numba_dpex.core.caching import SpirvKernelCache
-from numba_dpex.core.descriptor import dpex_target
-from numba_dpex.core.exceptions import (
-    KernelHasReturnValueError,
-    UncompiledKernelError,
-    UnreachableError,
-)
-=======
-from numba.core import ir
 
 from numba_dpex import spirv_generator
 from numba_dpex.core import _compile_helper
+from numba_dpex.core.caching import SpirvKernelCache
+from numba_dpex.core.descriptor import dpex_target
 from numba_dpex.core.exceptions import UncompiledKernelError, UnreachableError
->>>>>>> f99df296
 
 from .kernel_base import KernelInterface
 
 
 class SpirvKernel(KernelInterface):
-    def __init__(self, pyfunc, pyfunc_name) -> None:
-        self._llvm_ir_str = None
+    def __init__(self, func, pyfunc_name) -> None:
+        self._llvm_module = None
         self._device_driver_ir_module = None
         self._module_name = None
         self._pyfunc_name = pyfunc_name
-        self._pyfunc = pyfunc
-        if isinstance(pyfunc, FunctionType):
+        self._func = func
+        self._cache = NullCache
+        if isinstance(func, FunctionType):
             self._func_ty = FunctionType
-        elif isinstance(pyfunc, ir.FunctionIR):
+        elif isinstance(func, ir.FunctionIR):
             self._func_ty = ir.FunctionIR
         else:
             raise UnreachableError()
 
-<<<<<<< HEAD
-        self._cache = NullCache
+    def enable_caching(self):
+        self._cache = SpirvKernelCache(self._func)
 
-    def enable_caching(self):
-        self._cache = SpirvKernelCache(self._pyfunc)
-
-    @global_compiler_lock
-    def _compile(self, pyfunc, args, debug=None, extra_compile_flags=None):
-        """
-        Compiles the function using the dpex compiler pipeline and returns the
-        compiled result.
-
-        Args:
-            pyfunc: The function to be compiled. Can be a Python function or a
-            Numba IR object representing a function.
-            args: The list of arguments passed to the kernel.
-            debug (bool): Optional flag to turn on debug mode compilation.
-            extra_compile_flags: Extra flags passed to the compiler.
-
-        Returns:
-            cres: Compiled result.
-
-        Raises:
-            KernelHasReturnValueError: If the compiled function returns a
-            non-void value.
-        """
-
-        # First compilation will trigger the initialization of the backend.
-        typingctx = dpex_target.typing_context
-        targetctx = dpex_target.target_context
-
-        flags = compiler.Flags()
-        # Do not compile the function to a binary, just lower to LLVM
-        flags.debuginfo = config.DEBUGINFO_DEFAULT
-        flags.no_compile = True
-        flags.no_cpython_wrapper = True
-        flags.nrt = False
-
-        if debug is not None:
-            flags.debuginfo = debug
-
-        # Run compilation pipeline
-        if isinstance(pyfunc, FunctionType):
-            cres = compiler.compile_extra(
-                typingctx=typingctx,
-                targetctx=targetctx,
-                func=pyfunc,
-                args=args,
-                return_type=None,
-                flags=flags,
-                locals={},
-                pipeline_class=dpex_compiler.Compiler,
-            )
-        elif isinstance(pyfunc, ir.FunctionIR):
-            cres = compiler.compile_ir(
-                typingctx=typingctx,
-                targetctx=targetctx,
-                func_ir=pyfunc,
-                args=args,
-                return_type=None,
-                flags=flags,
-                locals={},
-                pipeline_class=dpex_compiler.Compiler,
-            )
-        else:
-            raise UnreachableError()
-
-        if (
-            cres.signature.return_type is not None
-            and cres.signature.return_type != numba_types.void
-        ):
-            raise KernelHasReturnValueError(
-                kernel_name=pyfunc.__name__,
-                return_type=cres.signature.return_type,
-            )
-
-        # TODO: open an reproducible ticket
-        # cres.codegen = SpirvCodeLibrary
-        # why codegen doesn't exist in cres?
-
-        # Linking depending libraries
-        library = cres.library
-        library.finalize()
-
-        return cres
-
-=======
->>>>>>> f99df296
     @property
     def llvm_module(self):
         """The LLVM IR Module corresponding to the Kernel instance."""
@@ -163,12 +64,6 @@
         else:
             raise UncompiledKernelError(self._pyfunc_name)
 
-    def get_device_driver_ir_module(self):
-        return self._device_driver_ir_module
-
-    def set_device_driver_ir_module(self, ddir_module):
-        self._device_driver_ir_module = ddir_module
-
     def compile(self, arg_types, debug, extra_compile_flags):
         """_summary_
 
@@ -180,8 +75,7 @@
 
         logging.debug("compiling SpirvKernel with arg types", arg_types)
 
-<<<<<<< HEAD
-        sig = utils.pysignature(self._pyfunc)
+        sig = utils.pysignature(self._func)
         # load the kernel from cache
         data = self._cache.load_overload(sig, dpex_target.target_context)
         # if exists
@@ -189,10 +83,13 @@
             self._device_driver_ir_module = data[0]
             self._module_name = data[1]
         else:  # otherwise, build from the scratch
-            cres = self._compile(
-                pyfunc=self._pyfunc,
+            cres = _compile_helper.compile_with_dpex(
+                self._func,
+                self._pyfunc_name,
                 args=arg_types,
+                return_type=None,
                 debug=debug,
+                is_kernel=True,
                 extra_compile_flags=extra_compile_flags,
             )
 
@@ -222,33 +119,4 @@
                 sig, (ddir_module, self._module_name), self._target_context
             )
 
-            self._device_driver_ir_module = ddir_module
-=======
-        cres = _compile_helper.compile_with_dpex(
-            self._func,
-            self._pyfunc_name,
-            args=arg_types,
-            return_type=None,
-            debug=debug,
-            is_kernel=True,
-            extra_compile_flags=extra_compile_flags,
-        )
-
-        self._target_context = cres.target_context
-
-        func = cres.library.get_function(cres.fndesc.llvm_func_name)
-        kernel = cres.target_context.prepare_ocl_kernel(
-            func, cres.signature.args
-        )
-        self._llvm_module = kernel.module.__str__()
-        self._module_name = kernel.name
-
-        # FIXME: There is no need to serialize the bitcode. It can be passed to
-        # llvm-spirv directly via stdin.
-
-        # FIXME: There is no need for spirv-dis. We cause use --to-text
-        # (or --spirv-text) to convert SPIRV to text
-        self._device_driver_ir_module = spirv_generator.llvm_to_spirv(
-            self._target_context, self._llvm_module, kernel.module.as_bitcode()
-        )
->>>>>>> f99df296
+            self._device_driver_ir_module = ddir_module