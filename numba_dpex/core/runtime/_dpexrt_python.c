// SPDX-FileCopyrightText: 2020 - 2023 Intel Corporation
//
// SPDX-License-Identifier: Apache-2.0

//===----------------------------------------------------------------------===//
///
/// \file
/// A Python module that pprovides constructors to create a Numba MemInfo
/// PyObject using a sycl USM allocator as the external memory allocator.
/// The Module also provides the Numba box and unbox implementations for a
/// dpnp.ndarray object.
///
//===----------------------------------------------------------------------===//

#include "dpctl_capi.h"
#include "dpctl_sycl_interface.h"

#include "_meminfo_helper.h"
#include "_nrt_helper.h"
#include "_nrt_python_helper.h"

#include "numba/_arraystruct.h"

/* Debugging facilities - enabled at compile-time */
/* #undef NDEBUG */
<<<<<<< HEAD
#if 1
=======
#if 0
>>>>>>> e2592d8a
#include <stdio.h>
#define DPEXRT_DEBUG(X)                                                        \
    {                                                                          \
        X;                                                                     \
        fflush(stdout);                                                        \
    }
#else
#define DPEXRT_DEBUG(X)                                                        \
    if (0) {                                                                   \
        X;                                                                     \
    }
#endif

// forward declarations
static struct PyUSMArrayObject *PyUSMNdArray_ARRAYOBJ(PyObject *obj);
static npy_intp product_of_shape(npy_intp *shape, npy_intp ndim);
static void *usm_device_malloc(size_t size, void *opaque_data);
static void *usm_shared_malloc(size_t size, void *opaque_data);
static void *usm_host_malloc(size_t size, void *opaque_data);
static void usm_free(void *data, void *opaque_data);
static NRT_ExternalAllocator *
NRT_ExternalAllocator_new_for_usm(DPCTLSyclQueueRef qref, size_t usm_type);
static void *DPEXRTQueue_CreateFromFilterString(const char *device);
static MemInfoDtorInfo *MemInfoDtorInfo_new(NRT_MemInfo *mi, PyObject *owner);
static NRT_MemInfo *NRT_MemInfo_new_from_usmndarray(PyObject *ndarrobj,
                                                    void *data,
                                                    npy_intp nitems,
                                                    npy_intp itemsize,
                                                    DPCTLSyclQueueRef qref);
static void usmndarray_meminfo_dtor(void *ptr, size_t size, void *info);
static PyObject *box_from_arystruct_parent(arystruct_t *arystruct,
                                           int ndim,
                                           PyArray_Descr *descr);

static int DPEXRT_sycl_usm_ndarray_from_python(PyObject *obj,
                                               arystruct_t *arystruct);
static PyObject *
DPEXRT_sycl_usm_ndarray_to_python_acqref(arystruct_t *arystruct,
                                         PyTypeObject *retty,
                                         int ndim,
                                         int writeable,
                                         PyArray_Descr *descr);

/*
 * Debugging printf function used internally
 */
void nrt_debug_print(char *fmt, ...)
{
    va_list args;

    va_start(args, fmt);
    vfprintf(stderr, fmt, args);
    va_end(args);
}

/** An NRT_external_malloc_func implementation using DPCTLmalloc_device.
 *
 */
static void *usm_device_malloc(size_t size, void *opaque_data)
{
    DPCTLSyclQueueRef qref = NULL;

    qref = (DPCTLSyclQueueRef)opaque_data;
    return DPCTLmalloc_device(size, qref);
}

/** An NRT_external_malloc_func implementation using DPCTLmalloc_shared.
 *
 */
static void *usm_shared_malloc(size_t size, void *opaque_data)
{
    DPCTLSyclQueueRef qref = NULL;

    qref = (DPCTLSyclQueueRef)opaque_data;
    return DPCTLmalloc_shared(size, qref);
}

/** An NRT_external_malloc_func implementation using DPCTLmalloc_host.
 *
 */
static void *usm_host_malloc(size_t size, void *opaque_data)
{
    DPCTLSyclQueueRef qref = NULL;

    qref = (DPCTLSyclQueueRef)opaque_data;
    return DPCTLmalloc_host(size, qref);
}

/** An NRT_external_free_func implementation based on DPCTLfree_with_queue
 *
 */
static void usm_free(void *data, void *opaque_data)
{
    DPCTLSyclQueueRef qref = NULL;
    qref = (DPCTLSyclQueueRef)opaque_data;

    DPCTLfree_with_queue(data, qref);
}

/*----------------------------------------------------------------------------*/
/*--------- Functions for dpctl libsyclinterface/sycl gluing         ---------*/
/*----------------------------------------------------------------------------*/

/*!
 * @brief Creates and returns a DPCTLSyclQueueRef from a filter string.
 *
 * @param    device         A sycl::oneapi_ext::filter_string
 * @return   {DPCTLSyclQueueRef}       A DPCTLSyclQueueRef object as void*.
 */
static void *DPEXRTQueue_CreateFromFilterString(const char *device)
{
    DPCTLSyclDeviceSelectorRef dselector = NULL;
    DPCTLSyclDeviceRef dref = NULL;
    DPCTLSyclQueueRef qref = NULL;

    DPEXRT_DEBUG(nrt_debug_print(
        "DPEXRT-DEBUG: Inside DPEXRT_get_sycl_queue %s, line %d\n", __FILE__,
        __LINE__));

    if (!(dselector = DPCTLFilterSelector_Create(device))) {
        DPEXRT_DEBUG(nrt_debug_print(
            "DPEXRT-ERROR: Could not create a sycl::device_selector from "
            "filter string: %s at %s %d.\n",
            device, __FILE__, __LINE__));
        goto error;
    }

    if (!(dref = DPCTLDevice_CreateFromSelector(dselector)))
        goto error;

    if (!(qref = DPCTLQueue_CreateForDevice(dref, NULL, 0)))
        goto error;

    DPCTLDeviceSelector_Delete(dselector);
    DPCTLDevice_Delete(dref);

<<<<<<< HEAD
    nrt_debug_print(
        "DPEXRT-DEBUG: Created sycl::queue on device %s at %s, line %d\n",
        device, __FILE__, __LINE__);
=======
    DPEXRT_DEBUG(nrt_debug_print(
        "DPEXRT-DEBUG: Created sycl::queue on device %s at %s, line %d\n",
        device, __FILE__, __LINE__));
>>>>>>> e2592d8a

    return (void *)qref;

error:
    DPCTLDeviceSelector_Delete(dselector);
    DPCTLDevice_Delete(dref);

    return NULL;
}

static void DpexrtQueue_SubmitRange(const void *KRef,
                                    const void *QRef,
                                    void **Args,
                                    const DPCTLKernelArgType *ArgTypes,
                                    size_t NArgs,
                                    const size_t Range[3],
                                    size_t NRange,
                                    const void *DepEvents,
                                    size_t NDepEvents)
{
    DPCTLSyclEventRef eref = NULL;
<<<<<<< HEAD
    DPEXRT_DEBUG(nrt_debug_print(
        "DPEXRT-DEBUG: Inside DpexrtQueue_SubmitRange %s, line %d\n", __FILE__,
        __LINE__));
    nrt_debug_print("DPEXRT-DEBUG: NArgs: %zu, NRange %zu\n", NArgs, NRange);

    eref = DPCTLQueue_SubmitRange(
        (DPCTLSyclKernelRef)KRef, (DPCTLSyclQueueRef)QRef, Args,
        (DPCTLKernelArgType *)ArgTypes, NArgs, Range, NRange,
        (DPCTLSyclEventRef *)DepEvents, NDepEvents);
    DPCTLQueue_Wait(QRef);
=======
    DPCTLSyclQueueRef qref = NULL;

    DPEXRT_DEBUG(nrt_debug_print(
        "DPEXRT-DEBUG: Inside DpexrtQueue_SubmitRange %s, line %d\n", __FILE__,
        __LINE__));

    qref = (DPCTLSyclQueueRef)QRef;

    eref = DPCTLQueue_SubmitRange(
        (DPCTLSyclKernelRef)KRef, qref, Args, (DPCTLKernelArgType *)ArgTypes,
        NArgs, Range, NRange, (DPCTLSyclEventRef *)DepEvents, NDepEvents);
    DPCTLQueue_Wait(qref);
>>>>>>> e2592d8a
    DPCTLEvent_Wait(eref);
    DPCTLEvent_Delete(eref);

    DPEXRT_DEBUG(nrt_debug_print(
        "DPEXRT-DEBUG: Done with DpexrtQueue_SubmitRange %s, line %d\n",
        __FILE__, __LINE__));
}

/*----------------------------------------------------------------------------*/
/*---------------------- Functions for NRT_MemInfo allocation ----------------*/
/*----------------------------------------------------------------------------*/

/*!
 * @brief Creates a new NRT_ExternalAllocator object tied to a SYCL USM
 *        allocator.
 *
 * @param    qref           A DPCTLSyclQueueRef opaque pointer for a sycl queue.
 * @param    usm_type       Indicates the type of usm allocator to use.
 *                          - 1: device
 *                          - 2: shared
 *                          - 3: host
 *                          The values are as defined in the DPCTLSyclUSMType
 *                          enum in dpctl's libsyclinterface library.
 * @return   {return}       A new NRT_ExternalAllocator object or NULL if
 *                          object creation failed.
 */
static NRT_ExternalAllocator *
NRT_ExternalAllocator_new_for_usm(DPCTLSyclQueueRef qref, size_t usm_type)
{

    NRT_ExternalAllocator *allocator = NULL;

    allocator = (NRT_ExternalAllocator *)malloc(sizeof(NRT_ExternalAllocator));
    if (allocator == NULL) {
        DPEXRT_DEBUG(
            nrt_debug_print("DPEXRT-ERROR: failed to allocate memory for "
                            "NRT_ExternalAllocator at %s, line %d.\n",
                            __FILE__, __LINE__));
        goto error;
    }
    DPEXRT_DEBUG(
        nrt_debug_print("DPEXRT-DEBUG: usm type = %d at %s, line %d.\n",
                        usm_type, __FILE__, __LINE__));

    switch (usm_type) {
    case 1:
        allocator->malloc = usm_device_malloc;
        break;
    case 2:
        allocator->malloc = usm_shared_malloc;
        break;
    case 3:
        allocator->malloc = usm_host_malloc;
        break;
    default:
        DPEXRT_DEBUG(nrt_debug_print("DPEXRT-ERROR: Encountered an unknown usm "
                                     "allocation type (%d) at %s, line %d\n",
                                     usm_type, __FILE__, __LINE__));
        goto error;
    }

    allocator->realloc = NULL;
    allocator->free = usm_free;
    allocator->opaque_data = (void *)qref;

    return allocator;

error:
    free(allocator);
    return NULL;
}

/*!
 * @brief  Destructor function for a MemInfo object allocated inside DPEXRT. The
 * destructor is called by Numba using the NRT_MemInfo_release function.
 *
 * The destructor does the following clean up:
 *     - Frees the data associated with the MemInfo object if there was no
 *       parent PyObject that owns the data.
 *     - Frees the DpctlSyclQueueRef pointer stored in the opaque data of the
 *       MemInfo's external_allocator member.
 *     - Frees the external_allocator object associated with the MemInfo object.
 *     - If there was a PyObject associated with the MemInfo, then
 *       the reference count on that object.
 *     - Frees the MemInfoDtorInfo wrapper object that was stored as the
 *       dtor_info member of the MemInfo.
 *
 * @param    ptr            *Unused*, the argument is required to match the
 *                          type of the NRT_dtor_function pointer type.
 * @param    size           *Unused*, the argument is required to match the
 *                          type of the NRT_dtor_function pointer type.
 * @param    info           A MemInfoDtorInfo object that stores a reference to
 *                          the parent meminfo and any original PyObject from
 *                          which the meminfo was created.
 */
static void usmndarray_meminfo_dtor(void *ptr, size_t size, void *info)
{
    MemInfoDtorInfo *mi_dtor_info = NULL;

    // Sanity-check to make sure the mi_dtor_info is an actual pointer.
    if (!(mi_dtor_info = (MemInfoDtorInfo *)info)) {
        DPEXRT_DEBUG(nrt_debug_print(
            "DPEXRT-ERROR: MemInfoDtorInfo object might be corrupted. Aborting "
            "MemInfo destruction at %s, line %d\n",
            __FILE__, __LINE__));
        return;
    }

    // If there is no owner PyObject, free the data by calling the
    // external_allocator->free
    if (!(mi_dtor_info->owner))
        mi_dtor_info->mi->external_allocator->free(
            mi_dtor_info->mi->data,
            mi_dtor_info->mi->external_allocator->opaque_data);

    // free the DpctlSyclQueueRef object stored inside the external_allocator
    DPCTLQueue_Delete(
        (DPCTLSyclQueueRef)mi_dtor_info->mi->external_allocator->opaque_data);

    // free the external_allocator object
    free(mi_dtor_info->mi->external_allocator);

    // Set the pointer to NULL to prevent NRT_dealloc trying to use it free
    // the meminfo object
    mi_dtor_info->mi->external_allocator = NULL;

    if (mi_dtor_info->owner) {
        // Decref the Pyobject from which the MemInfo was created
        PyGILState_STATE gstate;
        PyObject *ownerobj = mi_dtor_info->owner;
        // ensure the GIL
        gstate = PyGILState_Ensure();
        // decref the python object
        Py_DECREF(ownerobj);
        // release the GIL
        PyGILState_Release(gstate);
    }

    // Free the MemInfoDtorInfo object
    free(mi_dtor_info);
}

/*!
 * @brief  Allocates and returns a new MemInfoDtorInfo object.
 *
 * @param    mi             The parent NRT_MemInfo object for which the
 *                          dtor_info attribute is being created.
 * @param    owner          A PyObject from which the NRT_MemInfo object was
 *                          created, maybe NULL if no such object exists.
 * @return   {return}       A new MemInfoDtorInfo object.
 */
static MemInfoDtorInfo *MemInfoDtorInfo_new(NRT_MemInfo *mi, PyObject *owner)
{
    MemInfoDtorInfo *mi_dtor_info = NULL;

    if (!(mi_dtor_info = (MemInfoDtorInfo *)malloc(sizeof(MemInfoDtorInfo)))) {
        DPEXRT_DEBUG(nrt_debug_print("DPEXRT-ERROR: Could not allocate a new "
                                     "MemInfoDtorInfo object at %s, line %d\n",
                                     __FILE__, __LINE__));
        return NULL;
    }
    mi_dtor_info->mi = mi;
    mi_dtor_info->owner = owner;

    return mi_dtor_info;
}

/*!
 * @brief Creates a NRT_MemInfo object for a dpnp.ndarray
 *
 * @param    ndarrobj       An dpnp.ndarray PyObject
 * @param    data           The data pointer of the dpnp.ndarray
 * @param    nitems         The number of elements in the dpnp.ndarray.
 * @param    itemsize       The size of each element of the dpnp.ndarray.
 * @param    qref           A SYCL queue pointer wrapper on which the memory
 *                          of the dpnp.ndarray was allocated.
 * @return   {return}       A new NRT_MemInfo object
 */
static NRT_MemInfo *NRT_MemInfo_new_from_usmndarray(PyObject *ndarrobj,
                                                    void *data,
                                                    npy_intp nitems,
                                                    npy_intp itemsize,
                                                    DPCTLSyclQueueRef qref)
{
    NRT_MemInfo *mi = NULL;
    NRT_ExternalAllocator *ext_alloca = NULL;
    MemInfoDtorInfo *midtor_info = NULL;
    DPCTLSyclContextRef cref = NULL;

    // Allocate a new NRT_MemInfo object
    if (!(mi = (NRT_MemInfo *)malloc(sizeof(NRT_MemInfo)))) {
        DPEXRT_DEBUG(nrt_debug_print(
            "DPEXRT-ERROR: Could not allocate a new NRT_MemInfo "
            "object  at %s, line %d\n",
            __FILE__, __LINE__));
        goto error;
    }

    if (!(cref = DPCTLQueue_GetContext(qref))) {
        DPEXRT_DEBUG(nrt_debug_print(
            "DPEXRT-ERROR: Could not get the DPCTLSyclContext from "
            "the queue object at %s, line %d\n",
            __FILE__, __LINE__));
        goto error;
    }

    size_t usm_type = (size_t)DPCTLUSM_GetPointerType(data, cref);
    DPCTLContext_Delete(cref);

    // Allocate a new NRT_ExternalAllocator
    if (!(ext_alloca = NRT_ExternalAllocator_new_for_usm(qref, usm_type))) {
        DPEXRT_DEBUG(
            nrt_debug_print("DPEXRT-ERROR: Could not allocate a new "
                            "NRT_ExternalAllocator object  at %s, line %d\n",
                            __FILE__, __LINE__));
        goto error;
    }

    // Allocate a new MemInfoDtorInfo
    if (!(midtor_info = MemInfoDtorInfo_new(mi, ndarrobj))) {
        DPEXRT_DEBUG(nrt_debug_print("DPEXRT-ERROR: Could not allocate a new "
                                     "MemInfoDtorInfo object  at %s, line %d\n",
                                     __FILE__, __LINE__));
        goto error;
    }

    // Initialize the NRT_MemInfo object
    mi->refct = 1; /* starts with 1 refct */
    mi->dtor = usmndarray_meminfo_dtor;
    mi->dtor_info = midtor_info;
    mi->data = data;
    mi->size = nitems * itemsize;
    mi->external_allocator = ext_alloca;

    DPEXRT_DEBUG(nrt_debug_print(
        "DPEXRT-DEBUG: NRT_MemInfo_init mi=%p external_allocator=%p\n", mi,
        ext_alloca));

    return mi;

error:
    DPEXRT_DEBUG(nrt_debug_print(
        "DPEXRT-ERROR: Failed inside NRT_MemInfo_new_from_usmndarray clean up "
        "and return NULL at %s, line %d\n",
        __FILE__, __LINE__));
    free(mi);
    free(ext_alloca);
    return NULL;
}

/*!
 * @brief Creates a NRT_MemInfo object whose data is allocated using a USM
 * allocator.
 *
 * @param    size         The size of memory (data) owned by the NRT_MemInfo
 *                        object.
 * @param    usm_type     The usm type of the memory.
 * @param    device       The device on which the memory was allocated.
 * @return   {return}     A new NRT_MemInfo object, NULL if no NRT_MemInfo
 *                        object could be created.
 */
static NRT_MemInfo *
DPEXRT_MemInfo_alloc(npy_intp size, size_t usm_type, const char *device)
{
    NRT_MemInfo *mi = NULL;
    NRT_ExternalAllocator *ext_alloca = NULL;
    MemInfoDtorInfo *midtor_info = NULL;
    DPCTLSyclQueueRef qref = NULL;

    DPEXRT_DEBUG(nrt_debug_print(
        "DPEXRT-DEBUG: Inside DPEXRT_MemInfo_alloc  %s, line %d\n", __FILE__,
        __LINE__));
    // Allocate a new NRT_MemInfo object
    if (!(mi = (NRT_MemInfo *)malloc(sizeof(NRT_MemInfo)))) {
        DPEXRT_DEBUG(nrt_debug_print(
            "DPEXRT-ERROR: Could not allocate a new NRT_MemInfo object.\n"));
        goto error;
    }

    if (!(qref = (DPCTLSyclQueueRef)DPEXRTQueue_CreateFromFilterString(device)))
    {
        DPEXRT_DEBUG(
            nrt_debug_print("DPEXRT-ERROR: Could not create a sycl::queue from "
                            "filter string: %s at %s %d.\n",
                            device, __FILE__, __LINE__));
        goto error;
    }

    // Allocate a new NRT_ExternalAllocator
    if (!(ext_alloca = NRT_ExternalAllocator_new_for_usm(qref, usm_type)))
        goto error;

    if (!(midtor_info = MemInfoDtorInfo_new(mi, NULL)))
        goto error;

    mi->refct = 1; /* starts with 1 refct */
    mi->dtor = usmndarray_meminfo_dtor;
    mi->dtor_info = midtor_info;
    mi->data = ext_alloca->malloc(size, qref);

    if (mi->data == NULL)
        goto error;

    mi->size = size;
    mi->external_allocator = ext_alloca;
    DPEXRT_DEBUG(nrt_debug_print(
        "DPEXRT-DEBUG: DPEXRT_MemInfo_alloc mi=%p "
        "external_allocator=%p for usm_type %zu on device %s, %s at %d\n",
        mi, ext_alloca, usm_type, device, __FILE__, __LINE__));

    return mi;

error:
    free(mi);
    free(ext_alloca);
    free(midtor_info);

    return NULL;
}

/**
 * @brief Interface for the core.runtime.context.DpexRTContext.meminfo_alloc.
 * This function takes an allocated memory as NRT_MemInfo and fills it with
 * the value specified by `value`.
 *
 * @param mi            An NRT_MemInfo object, should be found from memory
 * allocation.
 * @param itemsize      The itemsize, the size of each item in the array.
 * @param is_float      Flag to specify if the data being float or not.
 * @param value         The value to be used to fill an array.
 * @param device        The device on which the memory was allocated.
 * @return NRT_MemInfo* A new NRT_MemInfo object, NULL if no NRT_MemInfo
 *                        object could be created.
 */
static NRT_MemInfo *DPEXRT_MemInfo_fill(NRT_MemInfo *mi,
                                        size_t itemsize,
                                        bool is_float,
                                        uint8_t value,
                                        const char *device)
{
    DPCTLSyclQueueRef qref = NULL;
    DPCTLSyclEventRef eref = NULL;
    size_t count = 0, size = 0, exp = 0;

    size = mi->size;
    while (itemsize >>= 1)
        exp++;
    count = (unsigned int)(size >> exp);

    DPEXRT_DEBUG(nrt_debug_print(
        "DPEXRT-DEBUG: mi->size = %u, itemsize = %u, count = %u, "
        "value = %u, Inside DPEXRT_MemInfo_fill %s, line %d\n",
        mi->size, itemsize << exp, count, value, __FILE__, __LINE__));

    if (mi->data == NULL) {
        DPEXRT_DEBUG(nrt_debug_print("DPEXRT-DEBUG: mi->data is NULL, "
                                     "Inside DPEXRT_MemInfo_fill %s, line %d\n",
                                     __FILE__, __LINE__));
        goto error;
    }

    if (!(qref = (DPCTLSyclQueueRef)DPEXRTQueue_CreateFromFilterString(device)))
        goto error;

    switch (exp) {
    case 3:
    {
        uint64_t value_assign = (uint64_t)value;
        if (is_float) {
            double const_val = (double)value;
            // To stop warning: dereferencing type-punned pointer
            // will break strict-aliasing rules [-Wstrict-aliasing]
            double *p = &const_val;
            value_assign = *((uint64_t *)(p));
        }
        if (!(eref = DPCTLQueue_Fill64(qref, mi->data, value_assign, count)))
            goto error;
        break;
    }
    case 2:
    {
        uint32_t value_assign = (uint32_t)value;
        if (is_float) {
            float const_val = (float)value;
            // To stop warning: dereferencing type-punned pointer
            // will break strict-aliasing rules [-Wstrict-aliasing]
            float *p = &const_val;
            value_assign = *((uint32_t *)(p));
        }
        if (!(eref = DPCTLQueue_Fill32(qref, mi->data, value_assign, count)))
            goto error;
        break;
    }
    case 1:
        if (!(eref = DPCTLQueue_Fill16(qref, mi->data, value, count)))
            goto error;
        break;
    case 0:
        if (!(eref = DPCTLQueue_Fill8(qref, mi->data, value, count)))
            goto error;
        break;
    default:
        goto error;
    }

    DPCTLEvent_Wait(eref);

    DPCTLQueue_Delete(qref);
    DPCTLEvent_Delete(eref);

    return mi;

error:
    DPCTLQueue_Delete(qref);
    DPCTLEvent_Delete(eref);

    return NULL;
}

/*----------------------------------------------------------------------------*/
/*--------- Helpers to get attributes out of a dpnp.ndarray PyObject ---------*/
/*----------------------------------------------------------------------------*/

/*!
 * @brief Returns the ``_array_obj`` attribute of the PyObject cast to
 * PyUSMArrayObject, if no such attribute exists returns NULL.
 *
 * @param    obj            A PyObject that will be checked for an
 *                          ``_array_obj`` attribute.
 * @return   {return}       A PyUSMArrayObject object if the input has the
 *                          ``_array_obj`` attribute, otherwise NULL.
 */
static struct PyUSMArrayObject *PyUSMNdArray_ARRAYOBJ(PyObject *obj)
{
    PyObject *arrayobj = NULL;

    arrayobj = PyObject_GetAttrString(obj, "_array_obj");

    if (!arrayobj)
        return NULL;
    if (!PyObject_TypeCheck(arrayobj, &PyUSMArrayType))
        return NULL;

    struct PyUSMArrayObject *pyusmarrayobj =
        (struct PyUSMArrayObject *)(arrayobj);

    return pyusmarrayobj;
}

/*!
 * @brief Returns the product of the elements in an array of a given
 * length.
 *
 * @param    shape          An array of integers
 * @param    ndim           The length of the ``shape`` array.
 * @return   {return}       The product of the elements in the ``shape`` array.
 */
static npy_intp product_of_shape(npy_intp *shape, npy_intp ndim)
{
    npy_intp nelems = 1;

    for (int i = 0; i < ndim; ++i)
        nelems *= shape[i];

    return nelems;
}

/*----- Boxing and Unboxing implementations for a dpnp.ndarray PyObject ------*/

/*!
 * @brief Unboxes a PyObject that may represent a dpnp.ndarray into a Numba
 * native represetation.
 *
 * @param    obj            A Python object that may be a dpnp.ndarray
 * @param    arystruct      Numba's internal native represnetation for a given
 *                          instance of a dpnp.ndarray
 * @return   {return}       Error code representing success (0) or failure (-1).
 */
static int DPEXRT_sycl_usm_ndarray_from_python(PyObject *obj,
                                               arystruct_t *arystruct)
{
    struct PyUSMArrayObject *arrayobj = NULL;
    int i = 0, ndim = 0, exp = 0;
    npy_intp *shape = NULL, *strides = NULL;
    npy_intp *p = NULL, nitems;
    void *data = NULL;
    DPCTLSyclQueueRef qref = NULL;
    PyGILState_STATE gstate;
    npy_intp itemsize = 0;

    // Increment the ref count on obj to prevent CPython from garbage
    // collecting the array.
    Py_IncRef(obj);

    DPEXRT_DEBUG(nrt_debug_print(
        "DPEXRT-DEBUG: In DPEXRT_sycl_usm_ndarray_from_python.\n"));

    // Check if the PyObject obj has an _array_obj attribute that is of
    // dpctl.tensor.usm_ndarray type.
    if (!(arrayobj = PyUSMNdArray_ARRAYOBJ(obj))) {
        DPEXRT_DEBUG(nrt_debug_print(
            "DPEXRT-ERROR: PyUSMNdArray_ARRAYOBJ check failed %d\n", __FILE__,
            __LINE__));
        goto error;
    }

    if (!(ndim = UsmNDArray_GetNDim(arrayobj))) {
        DPEXRT_DEBUG(nrt_debug_print(
            "DPEXRT-ERROR: UsmNDArray_GetNDim returned 0 at %s, line %d\n",
            __FILE__, __LINE__));
        goto error;
    }
    shape = UsmNDArray_GetShape(arrayobj);
    strides = UsmNDArray_GetStrides(arrayobj);
    data = (void *)UsmNDArray_GetData(arrayobj);
    nitems = product_of_shape(shape, ndim);
    itemsize = (npy_intp)UsmNDArray_GetElementSize(arrayobj);
    if (!(qref = UsmNDArray_GetQueueRef(arrayobj))) {
        DPEXRT_DEBUG(nrt_debug_print(
            "DPEXRT-ERROR: UsmNDArray_GetQueueRef returned NULL at "
            "%s, line %d.\n",
            __FILE__, __LINE__));
        goto error;
    }

    if (!(arystruct->meminfo = NRT_MemInfo_new_from_usmndarray(
              obj, data, nitems, itemsize, qref)))
    {
        DPEXRT_DEBUG(nrt_debug_print(
            "DPEXRT-ERROR: NRT_MemInfo_new_from_usmndarray failed "
            "at %s, line %d.\n",
            __FILE__, __LINE__));
        goto error;
    }

    arystruct->data = data;
    arystruct->nitems = nitems;
    arystruct->itemsize = itemsize;
    arystruct->parent = obj;

    p = arystruct->shape_and_strides;

    // Calculate the exponent from the arystruct->itemsize as we know
    // itemsize is a power of two
    while (itemsize >>= 1)
        exp++;

    for (i = 0; i < ndim; ++i, ++p)
        *p = shape[i];

    // DPCTL returns a NULL pointer if the array is contiguous. dpctl stores
    // strides as number of elements and Numba stores strides as bytes, for
    // that reason we are multiplying stride by itemsize when unboxing the
    // external array.

    // FIXME: Stride computation should check order and adjust how strides are
    // calculated. Right now strides are assuming that order is C contigous.
    if (strides) {
        for (i = 0; i < ndim; ++i, ++p) {
            *p = strides[i] << exp;
        }
    }
    else {
        for (i = 1; i < ndim; ++i, ++p) {
            *p = shape[i] << exp;
        }
        *p = 1;
    }

    return 0;

error:
    // If the check failed then decrement the refcount and return an error
    // code of -1.
    // Decref the Pyobject of the array
    // ensure the GIL
    DPEXRT_DEBUG(nrt_debug_print(
        "DPEXRT-ERROR: Failed to unbox dpnp ndarray into a Numba "
        "arraystruct at %s, line %d\n",
        __FILE__, __LINE__));
    gstate = PyGILState_Ensure();
    // decref the python object
    Py_DECREF(obj);
    // release the GIL
    PyGILState_Release(gstate);

    return -1;
}

/*!
 * @brief A helper function that boxes a Numba arystruct_t object into a
 * dpnp.ndarray PyObject using the arystruct_t's parent attribute.
 *
 * @param    arystruct      A Numba arystruct_t object.
 * @param    ndim           Number of dimensions of the boxed array.
 * @param    descr          A PyArray_Desc object for the dtype of the array.
 * @return   {return}       A PyObject created from the arystruct_t->parent, if
 *                          the PyObject could not be created return NULL.
 */
static PyObject *box_from_arystruct_parent(arystruct_t *arystruct,
                                           int ndim,
                                           PyArray_Descr *descr)
{
    int i = 0, exp = 0;
    npy_intp *p = NULL;
    npy_intp *shape = NULL, *strides = NULL;
    PyObject *array = arystruct->parent;
    struct PyUSMArrayObject *arrayobj = NULL;
    npy_intp itemsize = 0;

    DPEXRT_DEBUG(nrt_debug_print("DPEXRT-DEBUG: In try_to_return_parent.\n"));

    if (!(arrayobj = PyUSMNdArray_ARRAYOBJ(arystruct->parent)))
        return NULL;

    if ((void *)UsmNDArray_GetData(arrayobj) != arystruct->data)
        return NULL;

    if (UsmNDArray_GetNDim(arrayobj) != ndim)
        return NULL;

    p = arystruct->shape_and_strides;
    shape = UsmNDArray_GetShape(arrayobj);
    strides = UsmNDArray_GetStrides(arrayobj);

    for (i = 0; i < ndim; i++, p++) {
        if (shape[i] != *p)
            return NULL;
    }
    // Calculate the exponent from the arystruct->itemsize as we know
    // itemsize is a power of two
    itemsize = arystruct->itemsize;
    while (itemsize >>= 1)
        exp++;
    // dpctl stores strides as number of elements and Numba stores strides as
    // bytes, for that reason we are multiplying stride by itemsize when
    // unboxing the external array.
    if (strides) {
        if (strides[i] << exp != *p)
            return NULL;
    }
    else {
        for (i = 1; i < ndim; ++i, ++p) {
            if (shape[i] != *p)
                return NULL;
        }
        if (*p != 1)
            return NULL;
    }

    // At the end of boxing our Meminfo destructor gets called and that will
    // decref any PyObject that was stored inside arraystruct->parent. Since,
    // we are stealing the reference and returning the original PyObject, i.e.,
    // parent, we need to increment the reference count of the parent here.
    Py_IncRef(array);

    DPEXRT_DEBUG(nrt_debug_print(
        "DPEXRT-DEBUG: try_to_return_parent found a valid parent.\n"));

    /* Yes, it is the same array return a new reference */
    return array;
}

/*!
 * @brief Used to implement the boxing, i.e., conversion from Numba
 * representation of a dpnp.ndarray object to a dpnp.ndarray PyObject.
 *
 * It used to steal the reference of the arystruct.
 *
 * @param arystruct The Numba internal representation of a dpnp.ndarray object.
 * @param retty Unused to be removed.
 * @param ndim is the number of dimension of the array.
 * @param writeable corresponds to the "writable" flag in the dpnp.ndarray.
 * @param descr is the data type description.
 *
 */
static PyObject *
DPEXRT_sycl_usm_ndarray_to_python_acqref(arystruct_t *arystruct,
                                         PyTypeObject *retty,
                                         int ndim,
                                         int writeable,
                                         PyArray_Descr *descr)
{
    PyObject *dpnp_ary = NULL;
    PyObject *dpnp_array_mod = NULL;
    PyObject *dpnp_array_type = NULL;
    PyObject *usm_ndarr_obj = NULL;
    PyObject *args = NULL;
    PyTypeObject *dpnp_array_type_obj = NULL;
    MemInfoObject *miobj = NULL;
    npy_intp *shape = NULL, *strides = NULL;
    int typenum = 0;
    int status = 0;
    int exp = 0;
    npy_intp itemsize = 0;

    DPEXRT_DEBUG(nrt_debug_print(
        "DPEXRT-DEBUG: In DPEXRT_sycl_usm_ndarray_to_python_acqref.\n"));

    if (descr == NULL) {
        PyErr_Format(
            PyExc_RuntimeError,
            "In 'DPEXRT_sycl_usm_ndarray_to_python_acqref', 'descr' is NULL");
        return MOD_ERROR_VAL;
    }

    if (!NUMBA_PyArray_DescrCheck(descr)) {
        PyErr_Format(PyExc_TypeError, "expected dtype object, got '%.200s'",
                     Py_TYPE(descr)->tp_name);
        return MOD_ERROR_VAL;
    }

    // If the arystruct has a parent attribute, try to box the parent and
    // return it.
    if (arystruct->parent) {
        DPEXRT_DEBUG(nrt_debug_print(
            "DPEXRT-DEBUG: arystruct has a parent, therefore "
            "trying to box and return the parent at %s, line %d\n",
            __FILE__, __LINE__));

        PyObject *obj = box_from_arystruct_parent(arystruct, ndim, descr);
        if (obj) {
            return obj;
        }
    }

    // If the arystruct has a meminfo pointer, then use the meminfo to create
    // a MemInfoType PyTypeObject (_nrt_python_helper.h|c). The MemInfoType
    // object will then be used to create a dpctl.tensor.usm_ndarray object and
    // set as the `base` pointer of that object. The dpctl.tensor.usm_ndarray
    // object will then be used to create the final boxed dpnp.ndarray object.
    //
    // The rationale for boxing the dpnp.ndarray from the meminfo pointer is to
    // return back to Python memory that was allocated inside Numba and let
    // Python manage the lifetime of the memory.
    if (arystruct->meminfo) {
        // wrap into MemInfoObject
        if (!(miobj = PyObject_New(MemInfoObject, &MemInfoType))) {
            PyErr_Format(PyExc_ValueError,
                         "In 'DPEXRT_sycl_usm_ndarray_to_python_acqref', "
                         "failed to create a new MemInfoObject object.");
            return MOD_ERROR_VAL;
        };
        args = PyTuple_New(1);
        // PyTuple_SET_ITEM steals reference
        PyTuple_SET_ITEM(args, 0, PyLong_FromVoidPtr(arystruct->meminfo));

        //  Note: MemInfo_init() does not incref. The function steals the
        //        NRT reference, which we need to acquire.
        // Increase the refcount of the NRT_MemInfo object, i.e., mi->refct++
        NRT_MemInfo_acquire(arystruct->meminfo);
        status = MemInfo_init(miobj, args, NULL);
        if (status != 0) {
            DPEXRT_DEBUG(nrt_debug_print("MemInfo_init failed at %s, line %d\n",
                                         __FILE__, __LINE__));
            Py_DECREF(args);
            PyErr_Format(PyExc_ValueError,
                         "In 'DPEXRT_sycl_usm_ndarray_to_python_acqref', "
                         "failed to init MemInfoObject object.");
            return MOD_ERROR_VAL;
        }
        Py_DECREF(args);
    }

    shape = arystruct->shape_and_strides;

    // Calculate the exponent from the arystruct->itemsize as we know
    // itemsize is a power of two
    itemsize = arystruct->itemsize;
    while (itemsize >>= 1)
        exp++;

    // Numba internally stores strides as bytes and not as elements. Divide
    // the stride by itemsize to get number of elements.
    for (size_t idx = ndim; idx < 2 * ((size_t)ndim); ++idx)
        arystruct->shape_and_strides[idx] =
            arystruct->shape_and_strides[idx] >> exp;
    strides = (shape + ndim);

    typenum = descr->type_num;
    usm_ndarr_obj = UsmNDArray_MakeFromPtr(
        ndim, shape, typenum, strides, (DPCTLSyclUSMRef)arystruct->data,
        (DPCTLSyclQueueRef)miobj->meminfo->external_allocator->opaque_data, 0,
        (PyObject *)miobj);

    if (usm_ndarr_obj == NULL ||
        !PyObject_TypeCheck(usm_ndarr_obj, &PyUSMArrayType))
    {
        PyErr_Format(PyExc_ValueError,
                     "In 'DPEXRT_sycl_usm_ndarray_to_python_acqref', "
                     "failed to create a new dpctl.tensor.usm_ndarray object.");
        return MOD_ERROR_VAL;
    }

    //  call new on dpnp_array
    dpnp_array_mod = PyImport_ImportModule("dpnp.dpnp_array");
    if (!dpnp_array_mod) {
        PyErr_Format(PyExc_ValueError,
                     "In 'DPEXRT_sycl_usm_ndarray_to_python_acqref', "
                     "failed to load the dpnp.dpnp_array module.");
        return MOD_ERROR_VAL;
    }
    dpnp_array_type = PyObject_GetAttrString(dpnp_array_mod, "dpnp_array");

    if (!PyType_Check(dpnp_array_type)) {
        Py_DECREF(dpnp_array_mod);
        Py_XDECREF(dpnp_array_type);
        PyErr_Format(PyExc_ValueError,
                     "In 'DPEXRT_sycl_usm_ndarray_to_python_acqref', "
                     "failed to crate dpnp.dpnp_array PyTypeObject.");
        return MOD_ERROR_VAL;
    }

    Py_DECREF(dpnp_array_mod);

    dpnp_array_type_obj = (PyTypeObject *)(dpnp_array_type);

    if (!(dpnp_ary = (PyObject *)dpnp_array_type_obj->tp_new(
              dpnp_array_type_obj, PyTuple_New(0), PyDict_New())))
    {
        PyErr_SetString(PyExc_ValueError,
                        "In 'DPEXRT_sycl_usm_ndarray_to_python_acqref', "
                        "creating a dpnp.ndarray object from "
                        "a dpctl.tensor.usm_ndarray failed.");
        return MOD_ERROR_VAL;
    };

    status = PyObject_SetAttrString((PyObject *)dpnp_ary, "_array_obj",
                                    usm_ndarr_obj);
    if (status == -1) {
        Py_DECREF(dpnp_array_type_obj);
        PyErr_SetString(PyExc_TypeError,
                        "In 'DPEXRT_sycl_usm_ndarray_to_python_acqref', "
                        "could not extract '_array_obj' attribute from "
                        "dpnp.ndarray object.");
        return (PyObject *)NULL;
    }

    DPEXRT_DEBUG(nrt_debug_print(
        "Returning from DPEXRT_sycl_usm_ndarray_to_python_acqref "
        "at %s, line %d\n",
        __FILE__, __LINE__));

    return (PyObject *)dpnp_ary;
}

/*----------------------------------------------------------------------------*/
/*--------------------- The _dpexrt_python Python extension module  -- -------*/
/*----------------------------------------------------------------------------*/

static PyObject *build_c_helpers_dict(void)
{
    PyObject *dct = PyDict_New();
    if (dct == NULL)
        goto error;

#define _declpointer(name, value)                                              \
    do {                                                                       \
        PyObject *o = PyLong_FromVoidPtr(value);                               \
        if (o == NULL)                                                         \
            goto error;                                                        \
        if (PyDict_SetItemString(dct, name, o)) {                              \
            Py_DECREF(o);                                                      \
            goto error;                                                        \
        }                                                                      \
        Py_DECREF(o);                                                          \
    } while (0)

    _declpointer("DPEXRT_sycl_usm_ndarray_from_python",
                 &DPEXRT_sycl_usm_ndarray_from_python);
    _declpointer("DPEXRT_sycl_usm_ndarray_to_python_acqref",
                 &DPEXRT_sycl_usm_ndarray_to_python_acqref);
    _declpointer("DPEXRTQueue_CreateFromFilterString",
                 &DPEXRTQueue_CreateFromFilterString);
    _declpointer("DpexrtQueue_SubmitRange", &DpexrtQueue_SubmitRange);
    _declpointer("DPEXRT_MemInfo_alloc", &DPEXRT_MemInfo_alloc);
    _declpointer("DPEXRT_MemInfo_fill", &DPEXRT_MemInfo_fill);
    _declpointer("NRT_ExternalAllocator_new_for_usm",
                 &NRT_ExternalAllocator_new_for_usm);

#undef _declpointer
    return dct;
error:
    Py_XDECREF(dct);
    return NULL;
}

/*--------- Builder for the _dpexrt_python Python extension module  -- -------*/

MOD_INIT(_dpexrt_python)
{
    PyObject *m = NULL;
    PyObject *dpnp_array_type = NULL;
    PyObject *dpnp_array_mod = NULL;

    MOD_DEF(m, "_dpexrt_python", "No docs", NULL)
    if (m == NULL)
        return MOD_ERROR_VAL;

    import_array();
    import_dpctl();

    dpnp_array_mod = PyImport_ImportModule("dpnp.dpnp_array");
    if (!dpnp_array_mod) {
        Py_DECREF(m);
        return MOD_ERROR_VAL;
    }
    dpnp_array_type = PyObject_GetAttrString(dpnp_array_mod, "dpnp_array");
    if (!PyType_Check(dpnp_array_type)) {
        Py_DECREF(m);
        Py_DECREF(dpnp_array_mod);
        Py_XDECREF(dpnp_array_type);
        return MOD_ERROR_VAL;
    }
    PyModule_AddObject(m, "dpnp_array_type", dpnp_array_type);
    Py_DECREF(dpnp_array_mod);

    PyModule_AddObject(m, "NRT_ExternalAllocator_new_for_usm",
                       PyLong_FromVoidPtr(&NRT_ExternalAllocator_new_for_usm));
    PyModule_AddObject(
        m, "DPEXRT_sycl_usm_ndarray_from_python",
        PyLong_FromVoidPtr(&DPEXRT_sycl_usm_ndarray_from_python));
    PyModule_AddObject(
        m, "DPEXRT_sycl_usm_ndarray_to_python_acqref",
        PyLong_FromVoidPtr(&DPEXRT_sycl_usm_ndarray_to_python_acqref));

    PyModule_AddObject(m, "DPEXRTQueue_CreateFromFilterString",
                       PyLong_FromVoidPtr(&DPEXRTQueue_CreateFromFilterString));
    PyModule_AddObject(m, "DpexrtQueue_SubmitRange",
                       PyLong_FromVoidPtr(&DpexrtQueue_SubmitRange));
    PyModule_AddObject(m, "DPEXRT_MemInfo_alloc",
                       PyLong_FromVoidPtr(&DPEXRT_MemInfo_alloc));
    PyModule_AddObject(m, "DPEXRT_MemInfo_fill",
                       PyLong_FromVoidPtr(&DPEXRT_MemInfo_fill));
    PyModule_AddObject(m, "c_helpers", build_c_helpers_dict());
    return MOD_SUCCESS_VAL(m);
}<|MERGE_RESOLUTION|>--- conflicted
+++ resolved
@@ -23,11 +23,9 @@
 
 /* Debugging facilities - enabled at compile-time */
 /* #undef NDEBUG */
-<<<<<<< HEAD
-#if 1
-=======
+
 #if 0
->>>>>>> e2592d8a
+
 #include <stdio.h>
 #define DPEXRT_DEBUG(X)                                                        \
     {                                                                          \
@@ -164,15 +162,9 @@
     DPCTLDeviceSelector_Delete(dselector);
     DPCTLDevice_Delete(dref);
 
-<<<<<<< HEAD
-    nrt_debug_print(
-        "DPEXRT-DEBUG: Created sycl::queue on device %s at %s, line %d\n",
-        device, __FILE__, __LINE__);
-=======
     DPEXRT_DEBUG(nrt_debug_print(
         "DPEXRT-DEBUG: Created sycl::queue on device %s at %s, line %d\n",
         device, __FILE__, __LINE__));
->>>>>>> e2592d8a
 
     return (void *)qref;
 
@@ -194,18 +186,7 @@
                                     size_t NDepEvents)
 {
     DPCTLSyclEventRef eref = NULL;
-<<<<<<< HEAD
-    DPEXRT_DEBUG(nrt_debug_print(
-        "DPEXRT-DEBUG: Inside DpexrtQueue_SubmitRange %s, line %d\n", __FILE__,
-        __LINE__));
-    nrt_debug_print("DPEXRT-DEBUG: NArgs: %zu, NRange %zu\n", NArgs, NRange);
-
-    eref = DPCTLQueue_SubmitRange(
-        (DPCTLSyclKernelRef)KRef, (DPCTLSyclQueueRef)QRef, Args,
-        (DPCTLKernelArgType *)ArgTypes, NArgs, Range, NRange,
-        (DPCTLSyclEventRef *)DepEvents, NDepEvents);
-    DPCTLQueue_Wait(QRef);
-=======
+
     DPCTLSyclQueueRef qref = NULL;
 
     DPEXRT_DEBUG(nrt_debug_print(
@@ -218,7 +199,7 @@
         (DPCTLSyclKernelRef)KRef, qref, Args, (DPCTLKernelArgType *)ArgTypes,
         NArgs, Range, NRange, (DPCTLSyclEventRef *)DepEvents, NDepEvents);
     DPCTLQueue_Wait(qref);
->>>>>>> e2592d8a
+
     DPCTLEvent_Wait(eref);
     DPCTLEvent_Delete(eref);
 
