# SPDX-FileCopyrightText: 2020 - 2022 Intel Corporation
#
# SPDX-License-Identifier: Apache-2.0

import dpctl
from numba.core import sigutils, types

from numba_dpex.core.exceptions import KernelHasReturnValueError
from numba_dpex.core.kernel_interface.dispatcher import (
    Dispatcher,
    get_ordered_arg_access_types,
)
from numba_dpex.utils import npytypes_array_to_dpex_array

from .compiler import JitKernel, compile_func, compile_func_template


def kernel(signature=None, access_types=None, debug=None, enable_cache=True):
    """The decorator to write a numba_dpex kernel function.

    A kernel function is conceptually equivalent to a SYCL kernel function, and
    gets compiled into either an OpenCL or a LevelZero SPIR-V binary kernel.
    A dpex kernel imposes the following restrictions:

        * A numba_dpex.kernel function can not return any value.
        * All array arguments passed to a kernel should be of the same type
          and have the same dtype.
    """
    if signature is None:
        print("kernel: 1")
        return autojit(
            debug=debug, access_types=access_types, enable_cache=enable_cache
        )
    elif not sigutils.is_signature(signature):
        print("kernel: 2")
        func = signature
        return autojit(
            debug=debug, access_types=access_types, enable_cache=enable_cache
        )(func)
    else:
        print("kernel: 3")
        return _kernel_jit(
            signature, debug, access_types, enable_cache=enable_cache
        )


def autojit(debug=None, access_types=None, enable_cache=True):
    print("autojit: 1")

<<<<<<< HEAD
    def _kernel_autojit(pyfunc):
        ordered_arg_access_types = get_ordered_arg_access_types(
            pyfunc, access_types
        )
        kernel = JitKernel(pyfunc, debug, ordered_arg_access_types)
        if enable_cache:
            kernel.enable_cache()
        return kernel
=======
def autojit(debug=None, access_types=None):
    def _kernel_dispatcher(pyfunc):
        ordered_arg_access_types = get_ordered_arg_access_types(
            pyfunc, access_types
        )
        return Dispatcher(
            pyfunc=pyfunc,
            debug_flags=debug,
            array_access_specifiers=ordered_arg_access_types,
        )
>>>>>>> 29b5c467

    return _kernel_dispatcher


def _kernel_jit(signature, debug, access_types, enable_cache=True):
    argtypes, rettype = sigutils.normalize_signature(signature)
    argtypes = tuple(
        [
            npytypes_array_to_dpex_array(ty)
            if isinstance(ty, types.npytypes.Array)
            else ty
            for ty in argtypes
        ]
    )

    def _wrapped(pyfunc):
        current_queue = dpctl.get_current_queue()
        ordered_arg_access_types = get_ordered_arg_access_types(
            pyfunc, access_types
        )
        # We create an instance of JitKernel to make sure at call time
        # we are going through the caching mechanism.
        kernel = JitKernel(pyfunc, debug, ordered_arg_access_types)
        if enable_cache:
            kernel.enable_cache()
        # This will make sure we are compiling eagerly.
        kernel.specialize(argtypes, current_queue)
        return kernel

    return _wrapped


def func(signature=None, debug=None):
    if signature is None:
        return _func_autojit_wrapper(debug=debug)
    elif not sigutils.is_signature(signature):
        func = signature
        return _func_autojit(func, debug=debug)
    else:
        return _func_jit(signature, debug=debug)


def _func_jit(signature, debug=None):
    argtypes, restype = sigutils.normalize_signature(signature)
    argtypes = tuple(
        [
            npytypes_array_to_dpex_array(ty)
            if isinstance(ty, types.npytypes.Array)
            else ty
            for ty in argtypes
        ]
    )

    def _wrapped(pyfunc):
        return compile_func(pyfunc, restype, argtypes, debug=debug)

    return _wrapped


def _func_autojit_wrapper(debug=None):
    def _func_autojit(pyfunc, debug=debug):
        return compile_func_template(pyfunc, debug=debug)

    return _func_autojit


def _func_autojit(pyfunc, debug=None):
    return compile_func_template(pyfunc, debug=debug)<|MERGE_RESOLUTION|>--- conflicted
+++ resolved
@@ -44,19 +44,6 @@
         )
 
 
-def autojit(debug=None, access_types=None, enable_cache=True):
-    print("autojit: 1")
-
-<<<<<<< HEAD
-    def _kernel_autojit(pyfunc):
-        ordered_arg_access_types = get_ordered_arg_access_types(
-            pyfunc, access_types
-        )
-        kernel = JitKernel(pyfunc, debug, ordered_arg_access_types)
-        if enable_cache:
-            kernel.enable_cache()
-        return kernel
-=======
 def autojit(debug=None, access_types=None):
     def _kernel_dispatcher(pyfunc):
         ordered_arg_access_types = get_ordered_arg_access_types(
@@ -67,7 +54,6 @@
             debug_flags=debug,
             array_access_specifiers=ordered_arg_access_types,
         )
->>>>>>> 29b5c467
 
     return _kernel_dispatcher
 
