# SPDX-FileCopyrightText: 2020 - 2022 Intel Corporation
#
# SPDX-License-Identifier: Apache-2.0

import dpctl
from numba.core import sigutils, types

from numba_dpex.compiler import JitKernel
from numba_dpex.core.kernel_interface.dispatcher import (
    Dispatcher,
    get_ordered_arg_access_types,
)
from numba_dpex.core.kernel_interface.func import (
    compile_func,
    compile_func_template,
)
from numba_dpex.utils import npytypes_array_to_dpex_array


<<<<<<< HEAD
def kernel(signature=None, access_types=None, debug=None, enable_cache=True):
=======
def kernel(func_or_sig=None, access_types=None, debug=None):
>>>>>>> f99df296
    """The decorator to write a numba_dpex kernel function.

    A kernel function is conceptually equivalent to a SYCL kernel function, and
    gets compiled into either an OpenCL or a LevelZero SPIR-V binary kernel.
    A dpex kernel imposes the following restrictions:

        * A numba_dpex.kernel function can not return any value.
        * All array arguments passed to a kernel should be of the same type
          and have the same dtype.
    """
<<<<<<< HEAD
    if signature is None:
        return autojit(
            debug=debug, access_types=access_types, enable_cache=enable_cache
        )
    elif not sigutils.is_signature(signature):
        func = signature
        return autojit(
            debug=debug, access_types=access_types, enable_cache=enable_cache
        )(func)
    else:
        return _kernel_jit(
            signature, debug, access_types, enable_cache=enable_cache
        )
=======
    if func_or_sig is None:
        return autojit(debug=debug, access_types=access_types)
    elif not sigutils.is_signature(func_or_sig):
        func = func_or_sig
        return autojit(debug=debug, access_types=access_types)(func)
    else:
        return _kernel_jit(func_or_sig, debug, access_types)
>>>>>>> f99df296


def autojit(debug=None, access_types=None, enable_cache=True):
    def _kernel_dispatcher(pyfunc):
        ordered_arg_access_types = get_ordered_arg_access_types(
            pyfunc, access_types
        )
        disp = Dispatcher(
            pyfunc=pyfunc,
            debug_flags=debug,
            array_access_specifiers=ordered_arg_access_types,
            enable_cache=enable_cache,
        )

        return disp

    return _kernel_dispatcher


def _kernel_jit(signature, debug, access_types, enable_cache=True):
    argtypes, rettype = sigutils.normalize_signature(signature)
    argtypes = tuple(
        [
            npytypes_array_to_dpex_array(ty)
            if isinstance(ty, types.npytypes.Array)
            else ty
            for ty in argtypes
        ]
    )

    def _wrapped(pyfunc):
        current_queue = dpctl.get_current_queue()
        ordered_arg_access_types = get_ordered_arg_access_types(
            pyfunc, access_types
        )
        # We create an instance of JitKernel to make sure at call time
        # we are going through the caching mechanism.
        kernel = JitKernel(pyfunc, debug, ordered_arg_access_types)
        if enable_cache:
            kernel.enable_cache()

        # This will make sure we are compiling eagerly.
        kernel.specialize(argtypes, current_queue)
        return kernel

    return _wrapped


def func(signature=None, debug=None):
    if signature is None:
        return _func_autojit_wrapper(debug=debug)
    elif not sigutils.is_signature(signature):
        func = signature
        return _func_autojit(func, debug=debug)
    else:
        return _func_jit(signature, debug=debug)


def _func_jit(signature, debug=None):
    argtypes, restype = sigutils.normalize_signature(signature)
    argtypes = tuple(
        [
            npytypes_array_to_dpex_array(ty)
            if isinstance(ty, types.npytypes.Array)
            else ty
            for ty in argtypes
        ]
    )

    def _wrapped(pyfunc):
        return compile_func(pyfunc, restype, argtypes, debug=debug)

    return _wrapped


def _func_autojit_wrapper(debug=None):
    def _func_autojit(pyfunc, debug=debug):
        return compile_func_template(pyfunc, debug=debug)

    return _func_autojit


def _func_autojit(pyfunc, debug=None):
    return compile_func_template(pyfunc, debug=debug)<|MERGE_RESOLUTION|>--- conflicted
+++ resolved
@@ -17,11 +17,7 @@
 from numba_dpex.utils import npytypes_array_to_dpex_array
 
 
-<<<<<<< HEAD
-def kernel(signature=None, access_types=None, debug=None, enable_cache=True):
-=======
-def kernel(func_or_sig=None, access_types=None, debug=None):
->>>>>>> f99df296
+def kernel(func_or_sig=None, access_types=None, debug=None, enable_cache=True):
     """The decorator to write a numba_dpex kernel function.
 
     A kernel function is conceptually equivalent to a SYCL kernel function, and
@@ -32,29 +28,17 @@
         * All array arguments passed to a kernel should be of the same type
           and have the same dtype.
     """
-<<<<<<< HEAD
-    if signature is None:
+    if func_or_sig is None:
         return autojit(
             debug=debug, access_types=access_types, enable_cache=enable_cache
         )
-    elif not sigutils.is_signature(signature):
-        func = signature
+    elif not sigutils.is_signature(func_or_sig):
+        func = func_or_sig
         return autojit(
             debug=debug, access_types=access_types, enable_cache=enable_cache
         )(func)
     else:
-        return _kernel_jit(
-            signature, debug, access_types, enable_cache=enable_cache
-        )
-=======
-    if func_or_sig is None:
-        return autojit(debug=debug, access_types=access_types)
-    elif not sigutils.is_signature(func_or_sig):
-        func = func_or_sig
-        return autojit(debug=debug, access_types=access_types)(func)
-    else:
         return _kernel_jit(func_or_sig, debug, access_types)
->>>>>>> f99df296
 
 
 def autojit(debug=None, access_types=None, enable_cache=True):
