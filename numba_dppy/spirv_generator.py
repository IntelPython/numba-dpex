--- conflicted
+++ resolved
@@ -89,7 +89,6 @@
             llvm_spirv_flags.append("--spirv-debug-info-version=ocl-100")
 
         check_call(["opt", opt_level_option, "-o", ipath + ".bc", ipath])
-<<<<<<< HEAD
 
         if dppy_config.NATIVE_FP_ATOMICS == 1:
             llvm_spirv_root = dppy_config.LLVM_SPIRV_ROOT
@@ -108,9 +107,6 @@
             llvm_spirv_call_args += llvm_spirv_args
         llvm_spirv_call_args += ["-o", opath, ipath + ".bc"]
         check_call(llvm_spirv_call_args)
-=======
-        check_call(["llvm-spirv", *llvm_spirv_flags, "-o", opath, ipath + ".bc"])
->>>>>>> d5c33762
 
         if dppy_config.SAVE_IR_FILES == 0:
             os.unlink(ipath + ".bc")
