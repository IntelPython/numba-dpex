--- conflicted
+++ resolved
@@ -82,17 +82,13 @@
         # The opt step is needed for:
         #     a) generate a bitcode file from the text IR file
         #     b) hoist all allocas to the enty block of the module
-<<<<<<< HEAD
 
         # Get optimization level from NUMBA_OPT
         opt_level_option = f'-O{config.OPT}'
 
-        check_call(["opt",opt_level_option,"-o",ipath+'.bc',ipath])
-        check_call(["llvm-spirv","-o",opath,ipath+'.bc'])
-=======
-        check_call(["opt", "-O1", "-o", ipath + ".bc", ipath])
-        check_call(["llvm-spirv", "-o", opath, ipath + ".bc"])
->>>>>>> 5d430429
+        check_call(["opt", opt_level_option, "-o", ipath + '.bc', ipath])
+        check_call(["llvm-spirv", "-o", opath, ipath + '.bc'])
+
         if dppy_config.SAVE_IR_FILES == 0:
             os.unlink(ipath + ".bc")
 
