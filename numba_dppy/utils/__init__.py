# Copyright 2021 Intel Corporation
#
# Licensed under the Apache License, Version 2.0 (the "License");
# you may not use this file except in compliance with the License.
# You may obtain a copy of the License at
#
#      http://www.apache.org/licenses/LICENSE-2.0
#
# Unless required by applicable law or agreed to in writing, software
# distributed under the License is distributed on an "AS IS" BASIS,
# WITHOUT WARRANTIES OR CONDITIONS OF ANY KIND, either express or implied.
# See the License for the specific language governing permissions and
# limitations under the License.

"""
Various utility functions and classes to aid LLVM IR building.

"""
from numba_dppy.utils.llvm_codegen_helpers import (
    LLVMTypes,
    get_llvm_type,
    get_llvm_ptr_type,
    create_null_ptr,
    get_zero,
    get_one,
)

from numba_dppy.utils.type_conversion_fns import npytypes_array_to_dppy_array
from numba_dppy.utils.constants import address_space, calling_conv
<<<<<<< HEAD
from numba_dppy.utils.array_utils import (
    is_usm_backed,
    as_usm_backed,
    copy_to_usm_backed,
    copy_from_usm_backed,
)
=======
from numba_dppy.utils.misc import assert_no_return
>>>>>>> 6ec41a5a

__all__ = [
    "LLVMTypes",
    "get_llvm_type",
    "get_llvm_ptr_type",
    "create_null_ptr",
    "get_zero",
    "get_one",
    "npytypes_array_to_dppy_array",
    "address_space",
    "calling_conv",
<<<<<<< HEAD
    "is_usm_backed",
    "as_usm_backed",
    "copy_to_usm_backed",
    "copy_from_usm_backed",
=======
    "assert_no_return",
>>>>>>> 6ec41a5a
]<|MERGE_RESOLUTION|>--- conflicted
+++ resolved
@@ -27,16 +27,13 @@
 
 from numba_dppy.utils.type_conversion_fns import npytypes_array_to_dppy_array
 from numba_dppy.utils.constants import address_space, calling_conv
-<<<<<<< HEAD
 from numba_dppy.utils.array_utils import (
     is_usm_backed,
     as_usm_backed,
     copy_to_usm_backed,
     copy_from_usm_backed,
 )
-=======
 from numba_dppy.utils.misc import assert_no_return
->>>>>>> 6ec41a5a
 
 __all__ = [
     "LLVMTypes",
@@ -48,12 +45,9 @@
     "npytypes_array_to_dppy_array",
     "address_space",
     "calling_conv",
-<<<<<<< HEAD
     "is_usm_backed",
     "as_usm_backed",
     "copy_to_usm_backed",
     "copy_from_usm_backed",
-=======
     "assert_no_return",
->>>>>>> 6ec41a5a
 ]