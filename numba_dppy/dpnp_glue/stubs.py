--- conflicted
+++ resolved
@@ -21,7 +21,6 @@
     _description_ = "<dpnp>"
 
     class amax(Stub):
-<<<<<<< HEAD
         pass
 
     class amin(Stub):
@@ -46,31 +45,6 @@
         pass
 
     class cholesky(Stub):
-=======
-        pass
-
-    class amin(Stub):
-        pass
-
-    class argmax(Stub):
-        pass
-
-    class argmin(Stub):
-        pass
-
-    class argsort(Stub):
-        pass
-
-    class beta(Stub):
-        pass
-
-    class binomial(Stub):
-        pass
-
-    class chisquare(Stub):
-        pass
-
-    class cholesky(Stub):
         pass
 
     class copy(Stub):
@@ -88,30 +62,10 @@
     class det(Stub):
         pass
 
+    class diag(Stub):
+        pass
+
     class diagonal(Stub):
->>>>>>> 8157e962
-        pass
-
-    class copy(Stub):
-        pass
-
-<<<<<<< HEAD
-    class cov(Stub):
-        pass
-
-    class cumprod(Stub):
-        pass
-
-    class cumsum(Stub):
-        pass
-
-    class det(Stub):
-        pass
-
-    class diag(Stub):
-        pass
-
-    class diagonal(Stub):
         pass
 
     class dot(Stub):
@@ -130,20 +84,6 @@
         pass
 
     class full(Stub):
-=======
-    class eig(Stub):
-        pass
-
-    class eigvals(Stub):
-        pass
-
-    class exponential(Stub):
-        pass
-
-    class full_like(Stub):
-        pass
-
-    class full(Stub):
         pass
 
     class gamma(Stub):
@@ -165,7 +105,6 @@
         pass
 
     class matmul(Stub):
->>>>>>> 8157e962
         pass
 
     class matrix_power(Stub):
@@ -186,28 +125,6 @@
     class min(Stub):
         pass
 
-<<<<<<< HEAD
-    class matmul(Stub):
-        pass
-
-    class matrix_power(Stub):
-        pass
-
-    class matrix_rank(Stub):
-        pass
-
-    class max(Stub):
-        pass
-
-    class mean(Stub):
-        pass
-
-    class median(Stub):
-        pass
-
-    class min(Stub):
-        pass
-
     class multi_dot(Stub):
         pass
 
@@ -232,6 +149,9 @@
     class ones_like(Stub):
         pass
 
+    class partition(Stub):
+        pass
+
     class poisson(Stub):
         pass
 
@@ -259,6 +179,9 @@
     class rayleigh(Stub):
         pass
 
+    class repeat(Stub):
+        pass
+
     class sample(Stub):
         pass
 
@@ -278,83 +201,6 @@
         pass
 
     class sum(Stub):
-=======
-    class multi_dot(Stub):
-        pass
-
-    class multinomial(Stub):
-        pass
-
-    class multivariate_normal(Stub):
-        pass
-
-    class nanprod(Stub):
-        pass
-
-    class nansum(Stub):
-        pass
-
-    class negative_binomial(Stub):
-        pass
-
-    class normal(Stub):
-        pass
-
-    class ones_like(Stub):
-        pass
-
-    class partition(Stub):
-        pass
-
-    class poisson(Stub):
-        pass
-
-    class prod(Stub):
-        pass
-
-    class rand(Stub):
-        pass
-
-    class randint(Stub):
-        pass
-
-    class random_integers(Stub):
-        pass
-
-    class random_sample(Stub):
-        pass
-
-    class random(Stub):
-        pass
-
-    class ranf(Stub):
-        pass
-
-    class rayleigh(Stub):
-        pass
-
-    class repeat(Stub):
-        pass
-
-    class sample(Stub):
-        pass
-
-    class sort(Stub):
-        pass
-
-    class standard_cauchy(Stub):
-        pass
-
-    class standard_exponential(Stub):
-        pass
-
-    class standard_gamma(Stub):
-        pass
-
-    class standard_normal(Stub):
-        pass
-
-    class sum(Stub):
         pass
 
     class take(Stub):
@@ -364,7 +210,6 @@
         pass
 
     class uniform(Stub):
->>>>>>> 8157e962
         pass
 
     class vdot(Stub):
@@ -373,17 +218,5 @@
     class weibull(Stub):
         pass
 
-<<<<<<< HEAD
-    class uniform(Stub):
-        pass
-
-    class vdot(Stub):
-        pass
-
-    class weibull(Stub):
-        pass
-
-=======
->>>>>>> 8157e962
     class zeros_like(Stub):
         pass