--- conflicted
+++ resolved
@@ -206,12 +206,11 @@
     class take(Stub):
         pass
 
-<<<<<<< HEAD
     class diag(Stub):
-=======
+        pass
+
     class trace(Stub):
         pass
 
     class diagonal(Stub):
->>>>>>> 13b0a557
         pass