--- conflicted
+++ resolved
@@ -179,7 +179,6 @@
     class nanprod(Stub):
         pass
 
-<<<<<<< HEAD
     class full(Stub):
         pass
 
@@ -190,7 +189,8 @@
         pass
 
     class full_like(Stub):
-=======
+        pass
+
     class cumsum(Stub):
         pass
 
@@ -198,5 +198,4 @@
         pass
 
     class sort(Stub):
->>>>>>> e6e35f40
         pass