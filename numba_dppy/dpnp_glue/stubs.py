--- conflicted
+++ resolved
@@ -20,9 +20,9 @@
 
     _description_ = "<dpnp>"
 
-<<<<<<< HEAD
     class all(Stub):
-=======
+        pass
+
     class amax(Stub):
         pass
 
@@ -33,18 +33,11 @@
         pass
 
     class argmin(Stub):
->>>>>>> 8157e962
         pass
 
     class argsort(Stub):
         pass
 
-<<<<<<< HEAD
-    class amin(Stub):
-        pass
-
-    class argmax(Stub):
-=======
     class beta(Stub):
         pass
 
@@ -58,7 +51,6 @@
         pass
 
     class copy(Stub):
->>>>>>> 8157e962
         pass
 
     class cov(Stub):
@@ -67,28 +59,6 @@
     class cumprod(Stub):
         pass
 
-<<<<<<< HEAD
-    class beta(Stub):
-        pass
-
-    class binomial(Stub):
-        pass
-
-    class chisquare(Stub):
-        pass
-
-    class cholesky(Stub):
-        pass
-
-    class copy(Stub):
-        pass
-
-    class cov(Stub):
-        pass
-
-    class cumprod(Stub):
-        pass
-
     class cumsum(Stub):
         pass
 
@@ -105,23 +75,6 @@
         pass
 
     class eigvals(Stub):
-=======
-    class cumsum(Stub):
-        pass
-
-    class det(Stub):
-        pass
-
-    class diagonal(Stub):
-        pass
-
-    class dot(Stub):
-        pass
-
-    class eig(Stub):
-        pass
-
-    class eigvals(Stub):
         pass
 
     class exponential(Stub):
@@ -143,23 +96,12 @@
         pass
 
     class hypergeometric(Stub):
->>>>>>> 8157e962
         pass
 
     class laplace(Stub):
         pass
 
-<<<<<<< HEAD
-    class full_like(Stub):
-        pass
-
-    class full(Stub):
-        pass
-
-    class gamma(Stub):
-=======
     class lognormal(Stub):
->>>>>>> 8157e962
         pass
 
     class matmul(Stub):
@@ -177,22 +119,6 @@
     class mean(Stub):
         pass
 
-<<<<<<< HEAD
-    class matmul(Stub):
-        pass
-
-    class matrix_power(Stub):
-        pass
-
-    class matrix_rank(Stub):
-        pass
-
-    class max(Stub):
-        pass
-
-    class mean(Stub):
-        pass
-
     class median(Stub):
         pass
 
@@ -253,6 +179,9 @@
     class rayleigh(Stub):
         pass
 
+    class repeat(Stub):
+        pass
+
     class sample(Stub):
         pass
 
@@ -275,113 +204,17 @@
         pass
 
     class take(Stub):
-=======
-    class median(Stub):
-        pass
-
-    class min(Stub):
-        pass
-
-    class multi_dot(Stub):
-        pass
-
-    class multinomial(Stub):
-        pass
-
-    class multivariate_normal(Stub):
-        pass
-
-    class nanprod(Stub):
-        pass
-
-    class nansum(Stub):
-        pass
-
-    class negative_binomial(Stub):
-        pass
-
-    class normal(Stub):
-        pass
-
-    class ones_like(Stub):
-        pass
-
-    class partition(Stub):
-        pass
-
-    class poisson(Stub):
-        pass
-
-    class prod(Stub):
-        pass
-
-    class rand(Stub):
-        pass
-
-    class randint(Stub):
-        pass
-
-    class random_integers(Stub):
-        pass
-
-    class random_sample(Stub):
-        pass
-
-    class random(Stub):
-        pass
-
-    class ranf(Stub):
-        pass
-
-    class rayleigh(Stub):
-        pass
-
-    class repeat(Stub):
-        pass
-
-    class sample(Stub):
-        pass
-
-    class sort(Stub):
-        pass
-
-    class standard_cauchy(Stub):
-        pass
-
-    class standard_exponential(Stub):
-        pass
-
-    class standard_gamma(Stub):
-        pass
-
-    class standard_normal(Stub):
-        pass
-
-    class sum(Stub):
-        pass
-
-    class take(Stub):
         pass
 
     class trace(Stub):
         pass
 
     class uniform(Stub):
->>>>>>> 8157e962
         pass
 
     class vdot(Stub):
         pass
 
-<<<<<<< HEAD
-    class uniform(Stub):
-        pass
-
-    class vdot(Stub):
-        pass
-
-=======
->>>>>>> 8157e962
     class weibull(Stub):
         pass
 
