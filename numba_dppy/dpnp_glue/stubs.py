--- conflicted
+++ resolved
@@ -179,12 +179,11 @@
     class nanprod(Stub):
         pass
 
-<<<<<<< HEAD
     class cumsum(Stub):
         pass
 
     class cumprod(Stub):
-=======
+        pass
+
     class sort(Stub):
->>>>>>> 6959fd92
         pass