# Copyright 2021 Intel Corporation
#
# Licensed under the Apache License, Version 2.0 (the "License");
# you may not use this file except in compliance with the License.
# You may obtain a copy of the License at
#
#      http://www.apache.org/licenses/LICENSE-2.0
#
# Unless required by applicable law or agreed to in writing, software
# distributed under the License is distributed on an "AS IS" BASIS,
# WITHOUT WARRANTIES OR CONDITIONS OF ANY KIND, either express or implied.
# See the License for the specific language governing permissions and
# limitations under the License.

import numba_dppy.dpnp_glue.dpnpimpl as dpnp_ext
from numba import types
from numba.core.typing import signature
from . import stubs
import numba_dppy.dpnp_glue as dpnp_lowering
from numba.core.extending import overload, register_jitable
import numpy as np
from numba_dppy import dpctl_functions
import numba_dppy


@register_jitable
def common_impl(a, out, dpnp_func, print_debug):
    if a.size == 0:
        raise ValueError("Passed Empty array")

    sycl_queue = dpctl_functions.get_current_queue()
    a_usm = dpctl_functions.malloc_shared(a.size * a.itemsize, sycl_queue)
    dpctl_functions.queue_memcpy(sycl_queue, a_usm, a.ctypes, a.size * a.itemsize)

    out_usm = dpctl_functions.malloc_shared(a.itemsize, sycl_queue)

    dpnp_func(a_usm, out_usm, a.size)

    dpctl_functions.queue_memcpy(
        sycl_queue, out.ctypes, out_usm, out.size * out.itemsize
    )

    dpctl_functions.free_with_queue(a_usm, sycl_queue)
    dpctl_functions.free_with_queue(out_usm, sycl_queue)

    dpnp_ext._dummy_liveness_func([a.size, out.size])

    if print_debug:
        print("dpnp implementation")


@overload(stubs.dpnp.cumsum)
def dpnp_cumsum_impl(a):
    name = "cumsum"
    dpnp_lowering.ensure_dpnp(name)

    res_type = types.void
    """
    dpnp source:
    https://github.com/IntelPython/dpnp/blob/0.5.1/dpnp/backend/kernels/dpnp_krnl_mathematical.cpp#L135
    Function declaration:
    void dpnp_cumsum_c(void* array1_in, void* result1, size_t size)
    """
    sig = signature(res_type, types.voidptr, types.voidptr, types.intp)
    dpnp_func = dpnp_ext.dpnp_func("dpnp_" + name, [a.dtype.name, "NONE"], sig)

    PRINT_DEBUG = dpnp_lowering.DEBUG

    def dpnp_impl(a):
        out = np.arange(a.size, dtype=a.dtype)
        common_impl(a, out, dpnp_func, PRINT_DEBUG)

        return out

    return dpnp_impl


@overload(stubs.dpnp.cumprod)
def dpnp_cumprod_impl(a):
    name = "cumprod"
    dpnp_lowering.ensure_dpnp(name)

    res_type = types.void
    """
    dpnp source:
    https://github.com/IntelPython/dpnp/blob/0.5.1/dpnp/backend/kernels/dpnp_krnl_mathematical.cpp#L110
    Function declaration:
    void dpnp_cumprod_c(void* array1_in, void* result1, size_t size)
    """
    sig = signature(res_type, types.voidptr, types.voidptr, types.intp)
    dpnp_func = dpnp_ext.dpnp_func("dpnp_" + name, [a.dtype.name, "NONE"], sig)

    PRINT_DEBUG = dpnp_lowering.DEBUG

    def dpnp_impl(a):
        out = np.arange(a.size, dtype=a.dtype)
        common_impl(a, out, dpnp_func, PRINT_DEBUG)

        return out

    return dpnp_impl


@overload(stubs.dpnp.sort)
def dpnp_sort_impl(a):
    name = "sort"
    dpnp_lowering.ensure_dpnp(name)

    ret_type = types.void
    """
    dpnp source:
    https://github.com/IntelPython/dpnp/blob/0.5.0/dpnp/backend/kernels/dpnp_krnl_sorting.cpp#L90

    Function declaration:
    void dpnp_sort_c(void* array1_in, void* result1, size_t size)

    """
    sig = signature(ret_type, types.voidptr, types.voidptr, types.intp)
    dpnp_func = dpnp_ext.dpnp_func("dpnp_" + name, [a.dtype.name, "NONE"], sig)

    res_dtype = a.dtype
    PRINT_DEBUG = dpnp_lowering.DEBUG

    def dpnp_impl(a):
        if a.size == 0:
            raise ValueError("Passed Empty array")

        sycl_queue = dpctl_functions.get_current_queue()

        a_usm = dpctl_functions.malloc_shared(a.size * a.itemsize, sycl_queue)
        dpctl_functions.queue_memcpy(sycl_queue, a_usm, a.ctypes, a.size * a.itemsize)

        out = np.arange(a.size, dtype=res_dtype)
        out_usm = dpctl_functions.malloc_shared(out.size * out.itemsize, sycl_queue)

        dpnp_func(a_usm, out_usm, a.size)

        dpctl_functions.queue_memcpy(
            sycl_queue, out.ctypes, out_usm, out.size * out.itemsize
        )

        dpctl_functions.free_with_queue(a_usm, sycl_queue)
        dpctl_functions.free_with_queue(out_usm, sycl_queue)

        dpnp_ext._dummy_liveness_func([a.size, out.size])

        if PRINT_DEBUG:
            print("dpnp implementation")
        return out

    return dpnp_impl


<<<<<<< HEAD
@overload(stubs.dpnp.copy)
def dpnp_copy_impl(a):
    name = "copy"
=======
@overload(stubs.dpnp.take)
def dpnp_take_impl(a, ind):
    name = "take"
>>>>>>> f6ec4538
    dpnp_lowering.ensure_dpnp(name)

    ret_type = types.void
    """
    dpnp source:
<<<<<<< HEAD
    https://github.com/IntelPython/dpnp/blob/0.5.1/dpnp/backend/kernels/dpnp_krnl_elemwise.cpp#L213

    Function declaration:
    void dpnp_copy_c(void* array1_in, void* result1, size_t size)

    """
    sig = signature(ret_type, types.voidptr, types.voidptr, types.intp)
=======
    https://github.com/IntelPython/dpnp/blob/0.5.1/dpnp/backend/kernels/dpnp_krnl_indexing.cpp#L34
    Function declaration:
    void dpnp_take_c(void* array1_in, void* indices1, void* result1, size_t size)
    """
    sig = signature(ret_type, types.voidptr, types.voidptr, types.voidptr, types.intp)
>>>>>>> f6ec4538
    dpnp_func = dpnp_ext.dpnp_func("dpnp_" + name, [a.dtype.name, "NONE"], sig)

    res_dtype = a.dtype
    PRINT_DEBUG = dpnp_lowering.DEBUG

<<<<<<< HEAD
    def dpnp_impl(a):
=======
    def dpnp_impl(a, ind):
>>>>>>> f6ec4538
        if a.size == 0:
            raise ValueError("Passed Empty array")

        sycl_queue = dpctl_functions.get_current_queue()

        a_usm = dpctl_functions.malloc_shared(a.size * a.itemsize, sycl_queue)
        dpctl_functions.queue_memcpy(sycl_queue, a_usm, a.ctypes, a.size * a.itemsize)

<<<<<<< HEAD
        out = np.arange(a.size, dtype=res_dtype)
        out_usm = dpctl_functions.malloc_shared(out.size * out.itemsize, sycl_queue)

        dpnp_func(a_usm, out_usm, a.size)
=======
        ind_usm = dpctl_functions.malloc_shared(ind.size * ind.itemsize, sycl_queue)
        dpctl_functions.queue_memcpy(
            sycl_queue, ind_usm, ind.ctypes, ind.size * ind.itemsize
        )

        out = np.arange(ind.size, dtype=res_dtype).reshape(ind.shape)
        out_usm = dpctl_functions.malloc_shared(out.size * out.itemsize, sycl_queue)

        dpnp_func(a_usm, ind_usm, out_usm, ind.size)
>>>>>>> f6ec4538

        dpctl_functions.queue_memcpy(
            sycl_queue, out.ctypes, out_usm, out.size * out.itemsize
        )

        dpctl_functions.free_with_queue(a_usm, sycl_queue)
<<<<<<< HEAD
        dpctl_functions.free_with_queue(out_usm, sycl_queue)

        dpnp_ext._dummy_liveness_func([a.size, out.size])
=======
        dpctl_functions.free_with_queue(ind_usm, sycl_queue)
        dpctl_functions.free_with_queue(out_usm, sycl_queue)

        dpnp_ext._dummy_liveness_func([a.size, ind.size, out.size])
>>>>>>> f6ec4538

        if PRINT_DEBUG:
            print("dpnp implementation")
        return out

    return dpnp_impl<|MERGE_RESOLUTION|>--- conflicted
+++ resolved
@@ -101,6 +101,54 @@
     return dpnp_impl
 
 
+@overload(stubs.dpnp.copy)
+def dpnp_copy_impl(a):
+    name = "copy"
+    dpnp_lowering.ensure_dpnp(name)
+
+    ret_type = types.void
+    """
+    dpnp source:
+    https://github.com/IntelPython/dpnp/blob/0.5.1/dpnp/backend/kernels/dpnp_krnl_elemwise.cpp#L213
+    Function declaration:
+    void dpnp_copy_c(void* array1_in, void* result1, size_t size)
+    """
+    sig = signature(ret_type, types.voidptr, types.voidptr, types.intp)
+    dpnp_func = dpnp_ext.dpnp_func("dpnp_" + name, [a.dtype.name, "NONE"], sig)
+
+    res_dtype = a.dtype
+    PRINT_DEBUG = dpnp_lowering.DEBUG
+
+    def dpnp_impl(a):
+        if a.size == 0:
+            raise ValueError("Passed Empty array")
+
+        sycl_queue = dpctl_functions.get_current_queue()
+
+        a_usm = dpctl_functions.malloc_shared(a.size * a.itemsize, sycl_queue)
+        dpctl_functions.queue_memcpy(sycl_queue, a_usm, a.ctypes, a.size * a.itemsize)
+
+        out = np.arange(a.size, dtype=res_dtype)
+        out_usm = dpctl_functions.malloc_shared(out.size * out.itemsize, sycl_queue)
+
+        dpnp_func(a_usm, out_usm, a.size)
+
+        dpctl_functions.queue_memcpy(
+            sycl_queue, out.ctypes, out_usm, out.size * out.itemsize
+        )
+
+        dpctl_functions.free_with_queue(a_usm, sycl_queue)
+        dpctl_functions.free_with_queue(out_usm, sycl_queue)
+
+        dpnp_ext._dummy_liveness_func([a.size, out.size])
+
+        if PRINT_DEBUG:
+            print("dpnp implementation")
+        return out
+
+    return dpnp_impl
+
+
 @overload(stubs.dpnp.sort)
 def dpnp_sort_impl(a):
     name = "sort"
@@ -151,45 +199,25 @@
     return dpnp_impl
 
 
-<<<<<<< HEAD
-@overload(stubs.dpnp.copy)
-def dpnp_copy_impl(a):
-    name = "copy"
-=======
 @overload(stubs.dpnp.take)
 def dpnp_take_impl(a, ind):
     name = "take"
->>>>>>> f6ec4538
     dpnp_lowering.ensure_dpnp(name)
 
     ret_type = types.void
     """
     dpnp source:
-<<<<<<< HEAD
-    https://github.com/IntelPython/dpnp/blob/0.5.1/dpnp/backend/kernels/dpnp_krnl_elemwise.cpp#L213
-
-    Function declaration:
-    void dpnp_copy_c(void* array1_in, void* result1, size_t size)
-
-    """
-    sig = signature(ret_type, types.voidptr, types.voidptr, types.intp)
-=======
     https://github.com/IntelPython/dpnp/blob/0.5.1/dpnp/backend/kernels/dpnp_krnl_indexing.cpp#L34
     Function declaration:
     void dpnp_take_c(void* array1_in, void* indices1, void* result1, size_t size)
     """
     sig = signature(ret_type, types.voidptr, types.voidptr, types.voidptr, types.intp)
->>>>>>> f6ec4538
     dpnp_func = dpnp_ext.dpnp_func("dpnp_" + name, [a.dtype.name, "NONE"], sig)
 
     res_dtype = a.dtype
     PRINT_DEBUG = dpnp_lowering.DEBUG
 
-<<<<<<< HEAD
-    def dpnp_impl(a):
-=======
     def dpnp_impl(a, ind):
->>>>>>> f6ec4538
         if a.size == 0:
             raise ValueError("Passed Empty array")
 
@@ -198,12 +226,6 @@
         a_usm = dpctl_functions.malloc_shared(a.size * a.itemsize, sycl_queue)
         dpctl_functions.queue_memcpy(sycl_queue, a_usm, a.ctypes, a.size * a.itemsize)
 
-<<<<<<< HEAD
-        out = np.arange(a.size, dtype=res_dtype)
-        out_usm = dpctl_functions.malloc_shared(out.size * out.itemsize, sycl_queue)
-
-        dpnp_func(a_usm, out_usm, a.size)
-=======
         ind_usm = dpctl_functions.malloc_shared(ind.size * ind.itemsize, sycl_queue)
         dpctl_functions.queue_memcpy(
             sycl_queue, ind_usm, ind.ctypes, ind.size * ind.itemsize
@@ -213,23 +235,16 @@
         out_usm = dpctl_functions.malloc_shared(out.size * out.itemsize, sycl_queue)
 
         dpnp_func(a_usm, ind_usm, out_usm, ind.size)
->>>>>>> f6ec4538
 
         dpctl_functions.queue_memcpy(
             sycl_queue, out.ctypes, out_usm, out.size * out.itemsize
         )
 
         dpctl_functions.free_with_queue(a_usm, sycl_queue)
-<<<<<<< HEAD
-        dpctl_functions.free_with_queue(out_usm, sycl_queue)
-
-        dpnp_ext._dummy_liveness_func([a.size, out.size])
-=======
         dpctl_functions.free_with_queue(ind_usm, sycl_queue)
         dpctl_functions.free_with_queue(out_usm, sycl_queue)
 
         dpnp_ext._dummy_liveness_func([a.size, ind.size, out.size])
->>>>>>> f6ec4538
 
         if PRINT_DEBUG:
             print("dpnp implementation")
