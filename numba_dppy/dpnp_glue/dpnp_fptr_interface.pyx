--- conflicted
+++ resolved
@@ -193,7 +193,6 @@
         return DPNPFuncName.DPNP_FN_RNG_UNIFORM
     elif name == "dpnp_weibull":
         return DPNPFuncName.DPNP_FN_RNG_WEIBULL
-<<<<<<< HEAD
     elif name == "dpnp_vdot":
         return DPNPFuncName.DPNP_FN_DOT
     elif name == "dpnp_cholesky":
@@ -202,8 +201,6 @@
         return DPNPFuncName.DPNP_FN_DET
     elif name == "dpnp_matrix_rank":
         return DPNPFuncName.DPNP_FN_MATRIX_RANK
-=======
->>>>>>> 98519d0e
     else:
         raise ValueError("Unknown dpnp function requested: " + name.split("_")[1])
 
