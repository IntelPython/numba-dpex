# distutils: language = c++
# cython: language_level=3

import ctypes


cdef extern from "dpnp_iface_fptr.hpp" namespace "DPNPFuncName":  # need this namespace for Enum import
    cdef enum DPNPFuncName "DPNPFuncName":
        DPNP_FN_ABSOLUTE
        DPNP_FN_ADD
        DPNP_FN_ALL
        DPNP_FN_ARANGE
        DPNP_FN_ARCCOS
        DPNP_FN_ARCCOSH
        DPNP_FN_ARCSIN
        DPNP_FN_ARCSINH
        DPNP_FN_ARCTAN
        DPNP_FN_ARCTAN2
        DPNP_FN_ARCTANH
        DPNP_FN_ARGMAX
        DPNP_FN_ARGMIN
        DPNP_FN_ARGSORT
        DPNP_FN_BITWISE_AND
        DPNP_FN_BITWISE_OR
        DPNP_FN_BITWISE_XOR
        DPNP_FN_CBRT
        DPNP_FN_CEIL
        DPNP_FN_CHOLESKY
        DPNP_FN_COPY
        DPNP_FN_COPYSIGN
        DPNP_FN_CORRELATE
        DPNP_FN_COS
        DPNP_FN_COSH
        DPNP_FN_COV
        DPNP_FN_CUMPROD
        DPNP_FN_CUMSUM
        DPNP_FN_DEGREES
        DPNP_FN_DET
        DPNP_FN_DIAGONAL
        DPNP_FN_DIVIDE
        DPNP_FN_DOT
        DPNP_FN_EIG
        DPNP_FN_EIGVALS
        DPNP_FN_EXP
        DPNP_FN_EXP2
        DPNP_FN_EXPM1
        DPNP_FN_FABS
        DPNP_FN_FFT_FFT
        DPNP_FN_FLOOR
        DPNP_FN_FLOOR_DIVIDE
        DPNP_FN_FMOD
        DPNP_FN_FULL
        DPNP_FN_HYPOT
        DPNP_FN_INITVAL
        DPNP_FN_INVERT
        DPNP_FN_LEFT_SHIFT
        DPNP_FN_LOG
        DPNP_FN_LOG10
        DPNP_FN_LOG1P
        DPNP_FN_LOG2
        DPNP_FN_MATMUL
        DPNP_FN_MATRIX_RANK
        DPNP_FN_MAX
        DPNP_FN_MAXIMUM
        DPNP_FN_MEAN
        DPNP_FN_MEDIAN
        DPNP_FN_MIN
        DPNP_FN_MINIMUM
        DPNP_FN_MODF
        DPNP_FN_MULTIPLY
        DPNP_FN_POWER
        DPNP_FN_PROD
        DPNP_FN_RADIANS
        DPNP_FN_REMAINDER
        DPNP_FN_RECIP
        DPNP_FN_RIGHT_SHIFT
        DPNP_FN_RNG_BETA
        DPNP_FN_RNG_BINOMIAL
        DPNP_FN_RNG_CHISQUARE
        DPNP_FN_RNG_EXPONENTIAL
        DPNP_FN_RNG_GAMMA
        DPNP_FN_RNG_GAUSSIAN
        DPNP_FN_RNG_GEOMETRIC
        DPNP_FN_RNG_GUMBEL
        DPNP_FN_RNG_HYPERGEOMETRIC
        DPNP_FN_RNG_LAPLACE
        DPNP_FN_RNG_LOGNORMAL
        DPNP_FN_RNG_MULTINOMIAL
        DPNP_FN_RNG_MULTIVARIATE_NORMAL
        DPNP_FN_RNG_NEGATIVE_BINOMIAL
        DPNP_FN_RNG_NORMAL
        DPNP_FN_RNG_POISSON
        DPNP_FN_RNG_RAYLEIGH
        DPNP_FN_RNG_STANDARD_CAUCHY
        DPNP_FN_RNG_STANDARD_EXPONENTIAL
        DPNP_FN_RNG_STANDARD_GAMMA
        DPNP_FN_RNG_STANDARD_NORMAL
        DPNP_FN_RNG_UNIFORM
        DPNP_FN_RNG_WEIBULL
        DPNP_FN_SIGN
        DPNP_FN_SIN
        DPNP_FN_SINH
        DPNP_FN_SORT
        DPNP_FN_SQRT
        DPNP_FN_SQUARE
        DPNP_FN_STD
        DPNP_FN_SUBTRACT
        DPNP_FN_SUM
        DPNP_FN_TAKE
        DPNP_FN_TAN
        DPNP_FN_TANH
        DPNP_FN_TRACE
        DPNP_FN_TRANSPOSE
        DPNP_FN_TRUNC
        DPNP_FN_VAR


cdef extern from "dpnp_iface_fptr.hpp" namespace "DPNPFuncType":  # need this namespace for Enum import
    cdef enum DPNPFuncType "DPNPFuncType":
        DPNP_FT_NONE
        DPNP_FT_INT
        DPNP_FT_LONG
        DPNP_FT_FLOAT
        DPNP_FT_DOUBLE

cdef extern from "dpnp_iface_fptr.hpp":
    struct DPNPFuncData:
        DPNPFuncType return_type
        void * ptr

    DPNPFuncData get_dpnp_function_ptr(DPNPFuncName name, DPNPFuncType first_type, DPNPFuncType second_type)


cdef DPNPFuncName get_DPNPFuncName_from_str(name):
    if name == "dpnp_dot":
        return DPNPFuncName.DPNP_FN_DOT
    elif name == "dpnp_matmul":
        return DPNPFuncName.DPNP_FN_MATMUL
    elif name == "dpnp_sum":
        return DPNPFuncName.DPNP_FN_SUM
    elif name == "dpnp_prod":
        return DPNPFuncName.DPNP_FN_PROD
    elif name == "dpnp_argmax":
        return DPNPFuncName.DPNP_FN_ARGMAX
    elif name == "dpnp_max":
        return DPNPFuncName.DPNP_FN_MAX
    elif name == "dpnp_argmin":
        return DPNPFuncName.DPNP_FN_ARGMIN
    elif name == "dpnp_min":
        return DPNPFuncName.DPNP_FN_MIN
    elif name == "dpnp_mean":
        return DPNPFuncName.DPNP_FN_MEAN
    elif name == "dpnp_median":
        return DPNPFuncName.DPNP_FN_MEDIAN
    elif name == "dpnp_argsort":
        return DPNPFuncName.DPNP_FN_ARGSORT
    elif name == "dpnp_cov":
        return DPNPFuncName.DPNP_FN_COV
    elif name == "dpnp_eig":
        return DPNPFuncName.DPNP_FN_EIG
    elif name == "dpnp_random_sample":
        return DPNPFuncName.DPNP_FN_RNG_UNIFORM
    elif name == "dpnp_beta":
        return DPNPFuncName.DPNP_FN_RNG_BETA
    elif name == "dpnp_binomial":
        return DPNPFuncName.DPNP_FN_RNG_BINOMIAL
    elif name == "dpnp_chisquare":
        return DPNPFuncName.DPNP_FN_RNG_CHISQUARE
    elif name == "dpnp_exponential":
        return DPNPFuncName.DPNP_FN_RNG_EXPONENTIAL
    elif name == "dpnp_gamma":
        return DPNPFuncName.DPNP_FN_RNG_GAMMA
    elif name == "dpnp_geometric":
        return DPNPFuncName.DPNP_FN_RNG_GEOMETRIC
    elif name == "dpnp_gumbel":
        return DPNPFuncName.DPNP_FN_RNG_GUMBEL
    elif name == "dpnp_hypergeometric":
        return DPNPFuncName.DPNP_FN_RNG_HYPERGEOMETRIC
    elif name == "dpnp_laplace":
        return DPNPFuncName.DPNP_FN_RNG_LAPLACE
    elif name == "dpnp_lognormal":
        return DPNPFuncName.DPNP_FN_RNG_LOGNORMAL
    elif name == "dpnp_multinomial":
        return DPNPFuncName.DPNP_FN_RNG_MULTINOMIAL
    elif name == "dpnp_multivariate_normal":
        return DPNPFuncName.DPNP_FN_RNG_MULTIVARIATE_NORMAL
    elif name == "dpnp_negative_binomial":
        return DPNPFuncName.DPNP_FN_RNG_NEGATIVE_BINOMIAL
    elif name == "dpnp_normal":
        return DPNPFuncName.DPNP_FN_RNG_NORMAL
    elif name == "dpnp_poisson":
        return DPNPFuncName.DPNP_FN_RNG_POISSON
    elif name == "dpnp_rayleigh":
        return DPNPFuncName.DPNP_FN_RNG_RAYLEIGH
    elif name == "dpnp_standard_cauchy":
        return DPNPFuncName.DPNP_FN_RNG_STANDARD_CAUCHY
    elif name == "dpnp_standard_exponential":
        return DPNPFuncName.DPNP_FN_RNG_STANDARD_EXPONENTIAL
    elif name == "dpnp_standard_gamma":
        return DPNPFuncName.DPNP_FN_RNG_STANDARD_GAMMA
    elif name == "dpnp_uniform":
        return DPNPFuncName.DPNP_FN_RNG_UNIFORM
    elif name == "dpnp_weibull":
        return DPNPFuncName.DPNP_FN_RNG_WEIBULL
    elif name == "dpnp_vdot":
        return DPNPFuncName.DPNP_FN_DOT
    elif name == "dpnp_cholesky":
        return DPNPFuncName.DPNP_FN_CHOLESKY
    elif name == "dpnp_det":
        return DPNPFuncName.DPNP_FN_DET
    elif name == "dpnp_matrix_rank":
        return DPNPFuncName.DPNP_FN_MATRIX_RANK
    elif name == "dpnp_full":
        return DPNPFuncName.DPNP_FN_FULL
    elif name == "dpnp_ones_like" or name == "dpnp_zeros_like" or name == "dpnp_full_like":
        return DPNPFuncName.DPNP_FN_INITVAL
    elif name == "dpnp_cumsum":
        return DPNPFuncName.DPNP_FN_CUMSUM
    elif name == "dpnp_cumprod":
        return DPNPFuncName.DPNP_FN_CUMPROD
    elif name == "dpnp_sort":
        return DPNPFuncName.DPNP_FN_SORT
    elif name == "dpnp_copy":
        return DPNPFuncName.DPNP_FN_COPY
    elif name == "dpnp_take":
        return DPNPFuncName.DPNP_FN_TAKE
<<<<<<< HEAD
    elif name == "dpnp_all":
        return DPNPFuncName.DPNP_FN_ALL
=======
    elif name == "dpnp_trace":
        return DPNPFuncName.DPNP_FN_TRACE
    elif name == "dpnp_diagonal":
        return DPNPFuncName.DPNP_FN_DIAGONAL
>>>>>>> 13b0a557
    else:
        raise ValueError("Unknown dpnp function requested: " + name.split("_")[1])


cdef DPNPFuncType get_DPNPFuncType_from_str(name):
    if name == "float32":
        return DPNPFuncType.DPNP_FT_FLOAT
    elif name == "int32" or name == "uint32" or name == "bool":
        return DPNPFuncType.DPNP_FT_INT
    elif name == "float64":
        return DPNPFuncType.DPNP_FT_DOUBLE
    elif name == "int64" or name == "uint64":
        return DPNPFuncType.DPNP_FT_LONG
    else:
        return DPNPFuncType.DPNP_FT_NONE

from libc.stdio cimport printf
from libc.stdint cimport uintptr_t

cpdef get_dpnp_fn_ptr(name, types):
    cdef DPNPFuncName func_name = get_DPNPFuncName_from_str(name)
    cdef DPNPFuncType first_type = get_DPNPFuncType_from_str(types[0])
    cdef DPNPFuncType second_type = get_DPNPFuncType_from_str(types[1])

    cdef DPNPFuncData kernel_data = get_dpnp_function_ptr(func_name, first_type, second_type)
    cdef uintptr_t fn_ptr = <uintptr_t>kernel_data.ptr

    return <object>fn_ptr<|MERGE_RESOLUTION|>--- conflicted
+++ resolved
@@ -224,15 +224,12 @@
         return DPNPFuncName.DPNP_FN_COPY
     elif name == "dpnp_take":
         return DPNPFuncName.DPNP_FN_TAKE
-<<<<<<< HEAD
     elif name == "dpnp_all":
         return DPNPFuncName.DPNP_FN_ALL
-=======
     elif name == "dpnp_trace":
         return DPNPFuncName.DPNP_FN_TRACE
     elif name == "dpnp_diagonal":
         return DPNPFuncName.DPNP_FN_DIAGONAL
->>>>>>> 13b0a557
     else:
         raise ValueError("Unknown dpnp function requested: " + name.split("_")[1])
 
