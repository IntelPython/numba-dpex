# distutils: language = c++
# cython: language_level=3

import ctypes


cdef extern from "dpnp_iface_fptr.hpp" namespace "DPNPFuncName":  # need this namespace for Enum import
    cdef enum DPNPFuncName "DPNPFuncName":
        DPNP_FN_ABSOLUTE
        DPNP_FN_ADD
        DPNP_FN_ARANGE
        DPNP_FN_ARCCOS
        DPNP_FN_ARCCOSH
        DPNP_FN_ARCSIN
        DPNP_FN_ARCSINH
        DPNP_FN_ARCTAN
        DPNP_FN_ARCTAN2
        DPNP_FN_ARCTANH
        DPNP_FN_ARGMAX
        DPNP_FN_ARGMIN
        DPNP_FN_ARGSORT
        DPNP_FN_BITWISE_AND
        DPNP_FN_BITWISE_OR
        DPNP_FN_BITWISE_XOR
        DPNP_FN_CBRT
        DPNP_FN_CEIL
        DPNP_FN_CHOLESKY
        DPNP_FN_COPYSIGN
        DPNP_FN_CORRELATE
        DPNP_FN_COS
        DPNP_FN_COSH
        DPNP_FN_COV
        DPNP_FN_CUMPROD
        DPNP_FN_CUMSUM
        DPNP_FN_DEGREES
        DPNP_FN_DET
        DPNP_FN_DIVIDE
        DPNP_FN_DOT
        DPNP_FN_EIG
        DPNP_FN_EIGVALS
        DPNP_FN_EXP
        DPNP_FN_EXP2
        DPNP_FN_EXPM1
        DPNP_FN_FABS
        DPNP_FN_FFT_FFT
        DPNP_FN_FLOOR
        DPNP_FN_FLOOR_DIVIDE
        DPNP_FN_FMOD
        DPNP_FN_FULL
        DPNP_FN_HYPOT
        DPNP_FN_INITVAL
        DPNP_FN_INVERT
        DPNP_FN_LEFT_SHIFT
        DPNP_FN_LOG
        DPNP_FN_LOG10
        DPNP_FN_LOG1P
        DPNP_FN_LOG2
        DPNP_FN_MATMUL
        DPNP_FN_MATRIX_RANK
        DPNP_FN_MAX
        DPNP_FN_MAXIMUM
        DPNP_FN_MEAN
        DPNP_FN_MEDIAN
        DPNP_FN_MIN
        DPNP_FN_MINIMUM
        DPNP_FN_MODF
        DPNP_FN_MULTIPLY
        DPNP_FN_POWER
        DPNP_FN_PROD
        DPNP_FN_RADIANS
        DPNP_FN_REMAINDER
        DPNP_FN_RECIP
        DPNP_FN_RIGHT_SHIFT
        DPNP_FN_RNG_BETA
        DPNP_FN_RNG_BINOMIAL
        DPNP_FN_RNG_CHISQUARE
        DPNP_FN_RNG_EXPONENTIAL
        DPNP_FN_RNG_GAMMA
        DPNP_FN_RNG_GAUSSIAN
        DPNP_FN_RNG_GEOMETRIC
        DPNP_FN_RNG_GUMBEL
        DPNP_FN_RNG_HYPERGEOMETRIC
        DPNP_FN_RNG_LAPLACE
        DPNP_FN_RNG_LOGNORMAL
        DPNP_FN_RNG_MULTINOMIAL
        DPNP_FN_RNG_MULTIVARIATE_NORMAL
        DPNP_FN_RNG_NEGATIVE_BINOMIAL
        DPNP_FN_RNG_NORMAL
        DPNP_FN_RNG_POISSON
        DPNP_FN_RNG_RAYLEIGH
        DPNP_FN_RNG_STANDARD_CAUCHY
        DPNP_FN_RNG_STANDARD_EXPONENTIAL
        DPNP_FN_RNG_STANDARD_GAMMA
        DPNP_FN_RNG_STANDARD_NORMAL
        DPNP_FN_RNG_UNIFORM
        DPNP_FN_RNG_WEIBULL
        DPNP_FN_SIGN
        DPNP_FN_SIN
        DPNP_FN_SINH
        DPNP_FN_SORT
        DPNP_FN_SQRT
        DPNP_FN_SQUARE
        DPNP_FN_STD
        DPNP_FN_SUBTRACT
        DPNP_FN_SUM
        DPNP_FN_TAN
        DPNP_FN_TANH
        DPNP_FN_TRANSPOSE
        DPNP_FN_TRUNC
        DPNP_FN_VAR


cdef extern from "dpnp_iface_fptr.hpp" namespace "DPNPFuncType":  # need this namespace for Enum import
    cdef enum DPNPFuncType "DPNPFuncType":
        DPNP_FT_NONE
        DPNP_FT_INT
        DPNP_FT_LONG
        DPNP_FT_FLOAT
        DPNP_FT_DOUBLE

cdef extern from "dpnp_iface_fptr.hpp":
    struct DPNPFuncData:
        DPNPFuncType return_type
        void * ptr

    DPNPFuncData get_dpnp_function_ptr(DPNPFuncName name, DPNPFuncType first_type, DPNPFuncType second_type)


cdef DPNPFuncName get_DPNPFuncName_from_str(name):
    if name == "dpnp_dot":
        return DPNPFuncName.DPNP_FN_DOT
    elif name == "dpnp_matmul":
        return DPNPFuncName.DPNP_FN_MATMUL
    elif name == "dpnp_sum":
        return DPNPFuncName.DPNP_FN_SUM
    elif name == "dpnp_prod":
        return DPNPFuncName.DPNP_FN_PROD
    elif name == "dpnp_argmax":
        return DPNPFuncName.DPNP_FN_ARGMAX
    elif name == "dpnp_max":
        return DPNPFuncName.DPNP_FN_MAX
    elif name == "dpnp_argmin":
        return DPNPFuncName.DPNP_FN_ARGMIN
    elif name == "dpnp_min":
        return DPNPFuncName.DPNP_FN_MIN
    elif name == "dpnp_mean":
        return DPNPFuncName.DPNP_FN_MEAN
    elif name == "dpnp_median":
        return DPNPFuncName.DPNP_FN_MEDIAN
    elif name == "dpnp_argsort":
        return DPNPFuncName.DPNP_FN_ARGSORT
    elif name == "dpnp_cov":
        return DPNPFuncName.DPNP_FN_COV
    elif name == "dpnp_eig":
        return DPNPFuncName.DPNP_FN_EIG
    elif name == "dpnp_random_sample":
        return DPNPFuncName.DPNP_FN_RNG_UNIFORM
    elif name == "dpnp_beta":
        return DPNPFuncName.DPNP_FN_RNG_BETA
    elif name == "dpnp_binomial":
        return DPNPFuncName.DPNP_FN_RNG_BINOMIAL
    elif name == "dpnp_chisquare":
        return DPNPFuncName.DPNP_FN_RNG_CHISQUARE
    elif name == "dpnp_exponential":
        return DPNPFuncName.DPNP_FN_RNG_EXPONENTIAL
    elif name == "dpnp_gamma":
        return DPNPFuncName.DPNP_FN_RNG_GAMMA
    elif name == "dpnp_geometric":
        return DPNPFuncName.DPNP_FN_RNG_GEOMETRIC
    elif name == "dpnp_gumbel":
        return DPNPFuncName.DPNP_FN_RNG_GUMBEL
    elif name == "dpnp_hypergeometric":
        return DPNPFuncName.DPNP_FN_RNG_HYPERGEOMETRIC
    elif name == "dpnp_laplace":
        return DPNPFuncName.DPNP_FN_RNG_LAPLACE
    elif name == "dpnp_lognormal":
        return DPNPFuncName.DPNP_FN_RNG_LOGNORMAL
    elif name == "dpnp_multinomial":
        return DPNPFuncName.DPNP_FN_RNG_MULTINOMIAL
    elif name == "dpnp_multivariate_normal":
        return DPNPFuncName.DPNP_FN_RNG_MULTIVARIATE_NORMAL
    elif name == "dpnp_negative_binomial":
        return DPNPFuncName.DPNP_FN_RNG_NEGATIVE_BINOMIAL
    elif name == "dpnp_normal":
        return DPNPFuncName.DPNP_FN_RNG_NORMAL
    elif name == "dpnp_poisson":
        return DPNPFuncName.DPNP_FN_RNG_POISSON
    elif name == "dpnp_rayleigh":
        return DPNPFuncName.DPNP_FN_RNG_RAYLEIGH
    elif name == "dpnp_standard_cauchy":
        return DPNPFuncName.DPNP_FN_RNG_STANDARD_CAUCHY
    elif name == "dpnp_standard_exponential":
        return DPNPFuncName.DPNP_FN_RNG_STANDARD_EXPONENTIAL
    elif name == "dpnp_standard_gamma":
        return DPNPFuncName.DPNP_FN_RNG_STANDARD_GAMMA
    elif name == "dpnp_uniform":
        return DPNPFuncName.DPNP_FN_RNG_UNIFORM
    elif name == "dpnp_weibull":
        return DPNPFuncName.DPNP_FN_RNG_WEIBULL
    elif name == "dpnp_vdot":
        return DPNPFuncName.DPNP_FN_DOT
    elif name == "dpnp_cholesky":
        return DPNPFuncName.DPNP_FN_CHOLESKY
    elif name == "dpnp_det":
        return DPNPFuncName.DPNP_FN_DET
    elif name == "dpnp_matrix_rank":
        return DPNPFuncName.DPNP_FN_MATRIX_RANK
<<<<<<< HEAD
    elif name == "dpnp_full":
        return DPNPFuncName.DPNP_FN_FULL
    elif name == "dpnp_ones_like":
        return DPNPFuncName.DPNP_FN_INITVAL
    elif name == "dpnp_zeros_like":
        return DPNPFuncName.DPNP_FN_INITVAL
    elif name == "dpnp_full_like":
        return DPNPFuncName.DPNP_FN_INITVAL
=======
    elif name == "dpnp_cumsum":
        return DPNPFuncName.DPNP_FN_CUMSUM
    elif name == "dpnp_cumprod":
        return DPNPFuncName.DPNP_FN_CUMPROD
    elif name == "dpnp_sort":
        return DPNPFuncName.DPNP_FN_SORT
>>>>>>> e6e35f40
    else:
        raise ValueError("Unknown dpnp function requested: " + name.split("_")[1])


cdef DPNPFuncType get_DPNPFuncType_from_str(name):
    if name == "float32":
        return DPNPFuncType.DPNP_FT_FLOAT
    elif name == "int32" or name == "uint32" or name == "bool":
        return DPNPFuncType.DPNP_FT_INT
    elif name == "float64":
        return DPNPFuncType.DPNP_FT_DOUBLE
    elif name == "int64" or name == "uint64":
        return DPNPFuncType.DPNP_FT_LONG
    else:
        return DPNPFuncType.DPNP_FT_NONE

from libc.stdio cimport printf
from libc.stdint cimport uintptr_t

cpdef get_dpnp_fn_ptr(name, types):
    cdef DPNPFuncName func_name = get_DPNPFuncName_from_str(name)
    cdef DPNPFuncType first_type = get_DPNPFuncType_from_str(types[0])
    cdef DPNPFuncType second_type = get_DPNPFuncType_from_str(types[1])

    cdef DPNPFuncData kernel_data = get_dpnp_function_ptr(func_name, first_type, second_type)
    cdef uintptr_t fn_ptr = <uintptr_t>kernel_data.ptr

    return <object>fn_ptr<|MERGE_RESOLUTION|>--- conflicted
+++ resolved
@@ -205,7 +205,6 @@
         return DPNPFuncName.DPNP_FN_DET
     elif name == "dpnp_matrix_rank":
         return DPNPFuncName.DPNP_FN_MATRIX_RANK
-<<<<<<< HEAD
     elif name == "dpnp_full":
         return DPNPFuncName.DPNP_FN_FULL
     elif name == "dpnp_ones_like":
@@ -214,14 +213,12 @@
         return DPNPFuncName.DPNP_FN_INITVAL
     elif name == "dpnp_full_like":
         return DPNPFuncName.DPNP_FN_INITVAL
-=======
     elif name == "dpnp_cumsum":
         return DPNPFuncName.DPNP_FN_CUMSUM
     elif name == "dpnp_cumprod":
         return DPNPFuncName.DPNP_FN_CUMPROD
     elif name == "dpnp_sort":
         return DPNPFuncName.DPNP_FN_SORT
->>>>>>> e6e35f40
     else:
         raise ValueError("Unknown dpnp function requested: " + name.split("_")[1])
 
