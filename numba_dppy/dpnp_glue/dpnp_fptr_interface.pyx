--- conflicted
+++ resolved
@@ -35,11 +35,8 @@
         DPNP_FN_CUMSUM
         DPNP_FN_DEGREES
         DPNP_FN_DET
-<<<<<<< HEAD
         DPNP_FN_DIAG
-=======
         DPNP_FN_DIAGONAL
->>>>>>> 13b0a557
         DPNP_FN_DIVIDE
         DPNP_FN_DOT
         DPNP_FN_EIG
@@ -227,15 +224,12 @@
         return DPNPFuncName.DPNP_FN_COPY
     elif name == "dpnp_take":
         return DPNPFuncName.DPNP_FN_TAKE
-<<<<<<< HEAD
     elif name == "dpnp_diag":
         return DPNPFuncName.DPNP_FN_DIAG
-=======
     elif name == "dpnp_trace":
         return DPNPFuncName.DPNP_FN_TRACE
     elif name == "dpnp_diagonal":
         return DPNPFuncName.DPNP_FN_DIAGONAL
->>>>>>> 13b0a557
     else:
         raise ValueError("Unknown dpnp function requested: " + name.split("_")[1])
 
