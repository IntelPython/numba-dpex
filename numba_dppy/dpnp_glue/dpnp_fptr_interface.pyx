# distutils: language = c++
# cython: language_level=3

import ctypes


cdef extern from "dpnp_iface_fptr.hpp" namespace "DPNPFuncName":  # need this namespace for Enum import
    cdef enum DPNPFuncName "DPNPFuncName":
        DPNP_FN_ABSOLUTE
        DPNP_FN_ADD
        DPNP_FN_ARANGE
        DPNP_FN_ARCCOS
        DPNP_FN_ARCCOSH
        DPNP_FN_ARCSIN
        DPNP_FN_ARCSINH
        DPNP_FN_ARCTAN
        DPNP_FN_ARCTAN2
        DPNP_FN_ARCTANH
        DPNP_FN_ARGMAX
        DPNP_FN_ARGMIN
        DPNP_FN_ARGSORT
        DPNP_FN_BITWISE_AND
        DPNP_FN_BITWISE_OR
        DPNP_FN_BITWISE_XOR
        DPNP_FN_CBRT
        DPNP_FN_CEIL
        DPNP_FN_CHOLESKY
        DPNP_FN_COPY
        DPNP_FN_COPYSIGN
        DPNP_FN_CORRELATE
        DPNP_FN_COS
        DPNP_FN_COSH
        DPNP_FN_COV
        DPNP_FN_CUMPROD
        DPNP_FN_CUMSUM
        DPNP_FN_DEGREES
        DPNP_FN_DET
        DPNP_FN_DIAGONAL
        DPNP_FN_DIVIDE
        DPNP_FN_DOT
        DPNP_FN_EIG
        DPNP_FN_EIGVALS
        DPNP_FN_EXP
        DPNP_FN_EXP2
        DPNP_FN_EXPM1
        DPNP_FN_FABS
        DPNP_FN_FFT_FFT
        DPNP_FN_FLOOR
        DPNP_FN_FLOOR_DIVIDE
        DPNP_FN_FMOD
        DPNP_FN_FULL
        DPNP_FN_HYPOT
        DPNP_FN_INITVAL
        DPNP_FN_INVERT
        DPNP_FN_LEFT_SHIFT
        DPNP_FN_LOG
        DPNP_FN_LOG10
        DPNP_FN_LOG1P
        DPNP_FN_LOG2
        DPNP_FN_MATMUL
        DPNP_FN_MATRIX_RANK
        DPNP_FN_MAX
        DPNP_FN_MAXIMUM
        DPNP_FN_MEAN
        DPNP_FN_MEDIAN
        DPNP_FN_MIN
        DPNP_FN_MINIMUM
        DPNP_FN_MODF
        DPNP_FN_MULTIPLY
        DPNP_FN_PARTITION
        DPNP_FN_POWER
        DPNP_FN_PROD
        DPNP_FN_RADIANS
        DPNP_FN_RECIP
        DPNP_FN_REMAINDER
        DPNP_FN_RIGHT_SHIFT
        DPNP_FN_RNG_BETA
        DPNP_FN_RNG_BINOMIAL
        DPNP_FN_RNG_CHISQUARE
        DPNP_FN_RNG_EXPONENTIAL
        DPNP_FN_RNG_GAMMA
        DPNP_FN_RNG_GAUSSIAN
        DPNP_FN_RNG_GEOMETRIC
        DPNP_FN_RNG_GUMBEL
        DPNP_FN_RNG_HYPERGEOMETRIC
        DPNP_FN_RNG_LAPLACE
        DPNP_FN_RNG_LOGNORMAL
        DPNP_FN_RNG_MULTINOMIAL
        DPNP_FN_RNG_MULTIVARIATE_NORMAL
        DPNP_FN_RNG_NEGATIVE_BINOMIAL
        DPNP_FN_RNG_NORMAL
        DPNP_FN_RNG_POISSON
        DPNP_FN_RNG_RAYLEIGH
        DPNP_FN_RNG_STANDARD_CAUCHY
        DPNP_FN_RNG_STANDARD_EXPONENTIAL
        DPNP_FN_RNG_STANDARD_GAMMA
        DPNP_FN_RNG_STANDARD_NORMAL
        DPNP_FN_RNG_UNIFORM
        DPNP_FN_RNG_WEIBULL
        DPNP_FN_SIGN
        DPNP_FN_SIN
        DPNP_FN_SINH
        DPNP_FN_SORT
        DPNP_FN_SQRT
        DPNP_FN_SQUARE
        DPNP_FN_STD
        DPNP_FN_SUBTRACT
        DPNP_FN_SUM
        DPNP_FN_TAKE
        DPNP_FN_TAN
        DPNP_FN_TANH
        DPNP_FN_TRACE
        DPNP_FN_TRANSPOSE
        DPNP_FN_TRUNC
        DPNP_FN_VAR


cdef extern from "dpnp_iface_fptr.hpp" namespace "DPNPFuncType":  # need this namespace for Enum import
    cdef enum DPNPFuncType "DPNPFuncType":
        DPNP_FT_NONE
        DPNP_FT_INT
        DPNP_FT_LONG
        DPNP_FT_FLOAT
        DPNP_FT_DOUBLE

cdef extern from "dpnp_iface_fptr.hpp":
    struct DPNPFuncData:
        DPNPFuncType return_type
        void * ptr

    DPNPFuncData get_dpnp_function_ptr(DPNPFuncName name, DPNPFuncType first_type, DPNPFuncType second_type)



cdef DPNPFuncName get_DPNPFuncName_from_str(name):
    if name == "dpnp_argmax":
        return DPNPFuncName.DPNP_FN_ARGMAX
    if name == "dpnp_argmin":
        return DPNPFuncName.DPNP_FN_ARGMIN
    if name == "dpnp_argsort":
        return DPNPFuncName.DPNP_FN_ARGSORT
    if name == "dpnp_beta":
        return DPNPFuncName.DPNP_FN_RNG_BETA
    if name == "dpnp_binomial":
        return DPNPFuncName.DPNP_FN_RNG_BINOMIAL
    if name == "dpnp_chisquare":
        return DPNPFuncName.DPNP_FN_RNG_CHISQUARE
    if name == "dpnp_cholesky":
        return DPNPFuncName.DPNP_FN_CHOLESKY
    if name == "dpnp_copy":
        return DPNPFuncName.DPNP_FN_COPY
    if name == "dpnp_cov":
        return DPNPFuncName.DPNP_FN_COV
    if name == "dpnp_cumprod":
        return DPNPFuncName.DPNP_FN_CUMPROD
    if name == "dpnp_cumsum":
        return DPNPFuncName.DPNP_FN_CUMSUM
    if name == "dpnp_det":
        return DPNPFuncName.DPNP_FN_DET
    if name == "dpnp_diagonal":
        return DPNPFuncName.DPNP_FN_DIAGONAL
    if name == "dpnp_dot":
        return DPNPFuncName.DPNP_FN_DOT
    if name == "dpnp_eig":
        return DPNPFuncName.DPNP_FN_EIG
    if name == "dpnp_exponential":
        return DPNPFuncName.DPNP_FN_RNG_EXPONENTIAL
    if name == "dpnp_full_like":
        return DPNPFuncName.DPNP_FN_INITVAL
    if name == "dpnp_full":
        return DPNPFuncName.DPNP_FN_FULL
    if name == "dpnp_gamma":
        return DPNPFuncName.DPNP_FN_RNG_GAMMA
    if name == "dpnp_geometric":
        return DPNPFuncName.DPNP_FN_RNG_GEOMETRIC
    if name == "dpnp_gumbel":
        return DPNPFuncName.DPNP_FN_RNG_GUMBEL
    if name == "dpnp_hypergeometric":
        return DPNPFuncName.DPNP_FN_RNG_HYPERGEOMETRIC
    if name == "dpnp_laplace":
        return DPNPFuncName.DPNP_FN_RNG_LAPLACE
    if name == "dpnp_lognormal":
        return DPNPFuncName.DPNP_FN_RNG_LOGNORMAL
    if name == "dpnp_matmul":
        return DPNPFuncName.DPNP_FN_MATMUL
    if name == "dpnp_matrix_rank":
        return DPNPFuncName.DPNP_FN_MATRIX_RANK
    if name == "dpnp_max":
        return DPNPFuncName.DPNP_FN_MAX
    if name == "dpnp_mean":
        return DPNPFuncName.DPNP_FN_MEAN
    if name == "dpnp_median":
        return DPNPFuncName.DPNP_FN_MEDIAN
    if name == "dpnp_min":
        return DPNPFuncName.DPNP_FN_MIN
    if name == "dpnp_multinomial":
        return DPNPFuncName.DPNP_FN_RNG_MULTINOMIAL
    if name == "dpnp_multivariate_normal":
        return DPNPFuncName.DPNP_FN_RNG_MULTIVARIATE_NORMAL
    if name == "dpnp_negative_binomial":
        return DPNPFuncName.DPNP_FN_RNG_NEGATIVE_BINOMIAL
    if name == "dpnp_normal":
        return DPNPFuncName.DPNP_FN_RNG_NORMAL
    if name == "dpnp_ones_like":
        return DPNPFuncName.DPNP_FN_INITVAL
    if name == "dpnp_poisson":
        return DPNPFuncName.DPNP_FN_RNG_POISSON
    if name == "dpnp_prod":
        return DPNPFuncName.DPNP_FN_PROD
    if name == "dpnp_random_sample":
        return DPNPFuncName.DPNP_FN_RNG_UNIFORM
    if name == "dpnp_rayleigh":
        return DPNPFuncName.DPNP_FN_RNG_RAYLEIGH
    if name == "dpnp_sort":
        return DPNPFuncName.DPNP_FN_SORT
    if name == "dpnp_standard_cauchy":
        return DPNPFuncName.DPNP_FN_RNG_STANDARD_CAUCHY
    if name == "dpnp_standard_exponential":
        return DPNPFuncName.DPNP_FN_RNG_STANDARD_EXPONENTIAL
    if name == "dpnp_standard_gamma":
        return DPNPFuncName.DPNP_FN_RNG_STANDARD_GAMMA
    if name == "dpnp_sum":
        return DPNPFuncName.DPNP_FN_SUM
    if name == "dpnp_take":
        return DPNPFuncName.DPNP_FN_TAKE
    if name == "dpnp_trace":
        return DPNPFuncName.DPNP_FN_TRACE
    if name == "dpnp_uniform":
        return DPNPFuncName.DPNP_FN_RNG_UNIFORM
    if name == "dpnp_vdot":
        return DPNPFuncName.DPNP_FN_DOT
    if name == "dpnp_weibull":
        return DPNPFuncName.DPNP_FN_RNG_WEIBULL
    if name == "dpnp_zeros_like":
        return DPNPFuncName.DPNP_FN_INITVAL
<<<<<<< HEAD

    raise ValueError("Unknown dpnp function requested: " + name.split("_")[1])
=======
    elif name == "dpnp_cumsum":
        return DPNPFuncName.DPNP_FN_CUMSUM
    elif name == "dpnp_cumprod":
        return DPNPFuncName.DPNP_FN_CUMPROD
    elif name == "dpnp_sort":
        return DPNPFuncName.DPNP_FN_SORT
    elif name == "dpnp_copy":
        return DPNPFuncName.DPNP_FN_COPY
    elif name == "dpnp_take":
        return DPNPFuncName.DPNP_FN_TAKE
    elif name == "dpnp_partition":
        return DPNPFuncName.DPNP_FN_PARTITION
    elif name == "dpnp_trace":
        return DPNPFuncName.DPNP_FN_TRACE
    elif name == "dpnp_diagonal":
        return DPNPFuncName.DPNP_FN_DIAGONAL
    else:
        raise ValueError("Unknown dpnp function requested: " + name.split("_")[1])
>>>>>>> ae66b108


cdef DPNPFuncType get_DPNPFuncType_from_str(name):
    if name == "float32":
        return DPNPFuncType.DPNP_FT_FLOAT
    elif name == "int32" or name == "uint32" or name == "bool":
        return DPNPFuncType.DPNP_FT_INT
    elif name == "float64":
        return DPNPFuncType.DPNP_FT_DOUBLE
    elif name == "int64" or name == "uint64":
        return DPNPFuncType.DPNP_FT_LONG
    else:
        return DPNPFuncType.DPNP_FT_NONE

from libc.stdio cimport printf
from libc.stdint cimport uintptr_t

cpdef get_dpnp_fn_ptr(name, types):
    cdef DPNPFuncName func_name = get_DPNPFuncName_from_str(name)
    cdef DPNPFuncType first_type = get_DPNPFuncType_from_str(types[0])
    cdef DPNPFuncType second_type = get_DPNPFuncType_from_str(types[1])

    cdef DPNPFuncData kernel_data = get_dpnp_function_ptr(func_name, first_type, second_type)
    cdef uintptr_t fn_ptr = <uintptr_t>kernel_data.ptr

    return <object>fn_ptr<|MERGE_RESOLUTION|>--- conflicted
+++ resolved
@@ -203,6 +203,8 @@
         return DPNPFuncName.DPNP_FN_RNG_NORMAL
     if name == "dpnp_ones_like":
         return DPNPFuncName.DPNP_FN_INITVAL
+    if name == "dpnp_partition":
+        return DPNPFuncName.DPNP_FN_PARTITION
     if name == "dpnp_poisson":
         return DPNPFuncName.DPNP_FN_RNG_POISSON
     if name == "dpnp_prod":
@@ -233,29 +235,8 @@
         return DPNPFuncName.DPNP_FN_RNG_WEIBULL
     if name == "dpnp_zeros_like":
         return DPNPFuncName.DPNP_FN_INITVAL
-<<<<<<< HEAD
 
     raise ValueError("Unknown dpnp function requested: " + name.split("_")[1])
-=======
-    elif name == "dpnp_cumsum":
-        return DPNPFuncName.DPNP_FN_CUMSUM
-    elif name == "dpnp_cumprod":
-        return DPNPFuncName.DPNP_FN_CUMPROD
-    elif name == "dpnp_sort":
-        return DPNPFuncName.DPNP_FN_SORT
-    elif name == "dpnp_copy":
-        return DPNPFuncName.DPNP_FN_COPY
-    elif name == "dpnp_take":
-        return DPNPFuncName.DPNP_FN_TAKE
-    elif name == "dpnp_partition":
-        return DPNPFuncName.DPNP_FN_PARTITION
-    elif name == "dpnp_trace":
-        return DPNPFuncName.DPNP_FN_TRACE
-    elif name == "dpnp_diagonal":
-        return DPNPFuncName.DPNP_FN_DIAGONAL
-    else:
-        raise ValueError("Unknown dpnp function requested: " + name.split("_")[1])
->>>>>>> ae66b108
 
 
 cdef DPNPFuncType get_DPNPFuncType_from_str(name):
