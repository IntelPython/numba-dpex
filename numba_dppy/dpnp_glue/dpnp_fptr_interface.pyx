# distutils: language = c++
# cython: language_level=3

import ctypes


cdef extern from "dpnp_iface_fptr.hpp" namespace "DPNPFuncName":  # need this namespace for Enum import
    cdef enum DPNPFuncName "DPNPFuncName":
        DPNP_FN_ABSOLUTE
        DPNP_FN_ADD
        DPNP_FN_ARANGE
        DPNP_FN_ARCCOS
        DPNP_FN_ARCCOSH
        DPNP_FN_ARCSIN
        DPNP_FN_ARCSINH
        DPNP_FN_ARCTAN
        DPNP_FN_ARCTAN2
        DPNP_FN_ARCTANH
        DPNP_FN_ARGMAX
        DPNP_FN_ARGMIN
        DPNP_FN_ARGSORT
        DPNP_FN_BITWISE_AND
        DPNP_FN_BITWISE_OR
        DPNP_FN_BITWISE_XOR
        DPNP_FN_CBRT
        DPNP_FN_CEIL
        DPNP_FN_CHOLESKY
        DPNP_FN_COPY
        DPNP_FN_COPYSIGN
        DPNP_FN_CORRELATE
        DPNP_FN_COS
        DPNP_FN_COSH
        DPNP_FN_COV
        DPNP_FN_CUMPROD
        DPNP_FN_CUMSUM
        DPNP_FN_DEGREES
        DPNP_FN_DET
        DPNP_FN_DIVIDE
        DPNP_FN_DOT
        DPNP_FN_EIG
        DPNP_FN_EIGVALS
        DPNP_FN_EXP
        DPNP_FN_EXP2
        DPNP_FN_EXPM1
        DPNP_FN_FABS
        DPNP_FN_FFT_FFT
        DPNP_FN_FLOOR
        DPNP_FN_FLOOR_DIVIDE
        DPNP_FN_FMOD
        DPNP_FN_FULL
        DPNP_FN_HYPOT
        DPNP_FN_INITVAL
        DPNP_FN_INVERT
        DPNP_FN_LEFT_SHIFT
        DPNP_FN_LOG
        DPNP_FN_LOG10
        DPNP_FN_LOG1P
        DPNP_FN_LOG2
        DPNP_FN_MATMUL
        DPNP_FN_MATRIX_RANK
        DPNP_FN_MAX
        DPNP_FN_MAXIMUM
        DPNP_FN_MEAN
        DPNP_FN_MEDIAN
        DPNP_FN_MIN
        DPNP_FN_MINIMUM
        DPNP_FN_MODF
        DPNP_FN_MULTIPLY
        DPNP_FN_POWER
        DPNP_FN_PROD
        DPNP_FN_RADIANS
        DPNP_FN_REMAINDER
        DPNP_FN_RECIP
        DPNP_FN_RIGHT_SHIFT
        DPNP_FN_RNG_BETA
        DPNP_FN_RNG_BINOMIAL
        DPNP_FN_RNG_CHISQUARE
        DPNP_FN_RNG_EXPONENTIAL
        DPNP_FN_RNG_GAMMA
        DPNP_FN_RNG_GAUSSIAN
        DPNP_FN_RNG_GEOMETRIC
        DPNP_FN_RNG_GUMBEL
        DPNP_FN_RNG_HYPERGEOMETRIC
        DPNP_FN_RNG_LAPLACE
        DPNP_FN_RNG_LOGNORMAL
        DPNP_FN_RNG_MULTINOMIAL
        DPNP_FN_RNG_MULTIVARIATE_NORMAL
        DPNP_FN_RNG_NEGATIVE_BINOMIAL
        DPNP_FN_RNG_NORMAL
        DPNP_FN_RNG_POISSON
        DPNP_FN_RNG_RAYLEIGH
        DPNP_FN_RNG_STANDARD_CAUCHY
        DPNP_FN_RNG_STANDARD_EXPONENTIAL
        DPNP_FN_RNG_STANDARD_GAMMA
        DPNP_FN_RNG_STANDARD_NORMAL
        DPNP_FN_RNG_UNIFORM
        DPNP_FN_RNG_WEIBULL
        DPNP_FN_SIGN
        DPNP_FN_SIN
        DPNP_FN_SINH
        DPNP_FN_SORT
        DPNP_FN_SQRT
        DPNP_FN_SQUARE
        DPNP_FN_STD
        DPNP_FN_SUBTRACT
        DPNP_FN_SUM
        DPNP_FN_TAKE
        DPNP_FN_TAN
        DPNP_FN_TANH
        DPNP_FN_TRANSPOSE
        DPNP_FN_TRUNC
        DPNP_FN_VAR


cdef extern from "dpnp_iface_fptr.hpp" namespace "DPNPFuncType":  # need this namespace for Enum import
    cdef enum DPNPFuncType "DPNPFuncType":
        DPNP_FT_NONE
        DPNP_FT_INT
        DPNP_FT_LONG
        DPNP_FT_FLOAT
        DPNP_FT_DOUBLE

cdef extern from "dpnp_iface_fptr.hpp":
    struct DPNPFuncData:
        DPNPFuncType return_type
        void * ptr

    DPNPFuncData get_dpnp_function_ptr(DPNPFuncName name, DPNPFuncType first_type, DPNPFuncType second_type)


cdef DPNPFuncName get_DPNPFuncName_from_str(name):
    if name == "dpnp_dot":
        return DPNPFuncName.DPNP_FN_DOT
    elif name == "dpnp_matmul":
        return DPNPFuncName.DPNP_FN_MATMUL
    elif name == "dpnp_sum":
        return DPNPFuncName.DPNP_FN_SUM
    elif name == "dpnp_prod":
        return DPNPFuncName.DPNP_FN_PROD
    elif name == "dpnp_argmax":
        return DPNPFuncName.DPNP_FN_ARGMAX
    elif name == "dpnp_max":
        return DPNPFuncName.DPNP_FN_MAX
    elif name == "dpnp_argmin":
        return DPNPFuncName.DPNP_FN_ARGMIN
    elif name == "dpnp_min":
        return DPNPFuncName.DPNP_FN_MIN
    elif name == "dpnp_mean":
        return DPNPFuncName.DPNP_FN_MEAN
    elif name == "dpnp_median":
        return DPNPFuncName.DPNP_FN_MEDIAN
    elif name == "dpnp_argsort":
        return DPNPFuncName.DPNP_FN_ARGSORT
    elif name == "dpnp_cov":
        return DPNPFuncName.DPNP_FN_COV
    elif name == "dpnp_eig":
        return DPNPFuncName.DPNP_FN_EIG
    elif name == "dpnp_random_sample":
        return DPNPFuncName.DPNP_FN_RNG_UNIFORM
    elif name == "dpnp_beta":
        return DPNPFuncName.DPNP_FN_RNG_BETA
    elif name == "dpnp_binomial":
        return DPNPFuncName.DPNP_FN_RNG_BINOMIAL
    elif name == "dpnp_chisquare":
        return DPNPFuncName.DPNP_FN_RNG_CHISQUARE
    elif name == "dpnp_exponential":
        return DPNPFuncName.DPNP_FN_RNG_EXPONENTIAL
    elif name == "dpnp_gamma":
        return DPNPFuncName.DPNP_FN_RNG_GAMMA
    elif name == "dpnp_geometric":
        return DPNPFuncName.DPNP_FN_RNG_GEOMETRIC
    elif name == "dpnp_gumbel":
        return DPNPFuncName.DPNP_FN_RNG_GUMBEL
    elif name == "dpnp_hypergeometric":
        return DPNPFuncName.DPNP_FN_RNG_HYPERGEOMETRIC
    elif name == "dpnp_laplace":
        return DPNPFuncName.DPNP_FN_RNG_LAPLACE
    elif name == "dpnp_lognormal":
        return DPNPFuncName.DPNP_FN_RNG_LOGNORMAL
    elif name == "dpnp_multinomial":
        return DPNPFuncName.DPNP_FN_RNG_MULTINOMIAL
    elif name == "dpnp_multivariate_normal":
        return DPNPFuncName.DPNP_FN_RNG_MULTIVARIATE_NORMAL
    elif name == "dpnp_negative_binomial":
        return DPNPFuncName.DPNP_FN_RNG_NEGATIVE_BINOMIAL
    elif name == "dpnp_normal":
        return DPNPFuncName.DPNP_FN_RNG_NORMAL
    elif name == "dpnp_poisson":
        return DPNPFuncName.DPNP_FN_RNG_POISSON
    elif name == "dpnp_rayleigh":
        return DPNPFuncName.DPNP_FN_RNG_RAYLEIGH
    elif name == "dpnp_standard_cauchy":
        return DPNPFuncName.DPNP_FN_RNG_STANDARD_CAUCHY
    elif name == "dpnp_standard_exponential":
        return DPNPFuncName.DPNP_FN_RNG_STANDARD_EXPONENTIAL
    elif name == "dpnp_standard_gamma":
        return DPNPFuncName.DPNP_FN_RNG_STANDARD_GAMMA
    elif name == "dpnp_uniform":
        return DPNPFuncName.DPNP_FN_RNG_UNIFORM
    elif name == "dpnp_weibull":
        return DPNPFuncName.DPNP_FN_RNG_WEIBULL
    elif name == "dpnp_vdot":
        return DPNPFuncName.DPNP_FN_DOT
    elif name == "dpnp_cholesky":
        return DPNPFuncName.DPNP_FN_CHOLESKY
    elif name == "dpnp_det":
        return DPNPFuncName.DPNP_FN_DET
    elif name == "dpnp_matrix_rank":
        return DPNPFuncName.DPNP_FN_MATRIX_RANK
    elif name == "dpnp_full":
        return DPNPFuncName.DPNP_FN_FULL
    elif name == "dpnp_ones_like" or name == "dpnp_zeros_like" or name == "dpnp_full_like":
        return DPNPFuncName.DPNP_FN_INITVAL
    elif name == "dpnp_cumsum":
        return DPNPFuncName.DPNP_FN_CUMSUM
    elif name == "dpnp_cumprod":
        return DPNPFuncName.DPNP_FN_CUMPROD
    elif name == "dpnp_sort":
        return DPNPFuncName.DPNP_FN_SORT
<<<<<<< HEAD
    elif name == "dpnp_copy":
        return DPNPFuncName.DPNP_FN_COPY
=======
    elif name == "dpnp_take":
        return DPNPFuncName.DPNP_FN_TAKE
>>>>>>> f6ec4538
    else:
        raise ValueError("Unknown dpnp function requested: " + name.split("_")[1])


cdef DPNPFuncType get_DPNPFuncType_from_str(name):
    if name == "float32":
        return DPNPFuncType.DPNP_FT_FLOAT
    elif name == "int32" or name == "uint32" or name == "bool":
        return DPNPFuncType.DPNP_FT_INT
    elif name == "float64":
        return DPNPFuncType.DPNP_FT_DOUBLE
    elif name == "int64" or name == "uint64":
        return DPNPFuncType.DPNP_FT_LONG
    else:
        return DPNPFuncType.DPNP_FT_NONE

from libc.stdio cimport printf
from libc.stdint cimport uintptr_t

cpdef get_dpnp_fn_ptr(name, types):
    cdef DPNPFuncName func_name = get_DPNPFuncName_from_str(name)
    cdef DPNPFuncType first_type = get_DPNPFuncType_from_str(types[0])
    cdef DPNPFuncType second_type = get_DPNPFuncType_from_str(types[1])

    cdef DPNPFuncData kernel_data = get_dpnp_function_ptr(func_name, first_type, second_type)
    cdef uintptr_t fn_ptr = <uintptr_t>kernel_data.ptr

    return <object>fn_ptr<|MERGE_RESOLUTION|>--- conflicted
+++ resolved
@@ -217,13 +217,10 @@
         return DPNPFuncName.DPNP_FN_CUMPROD
     elif name == "dpnp_sort":
         return DPNPFuncName.DPNP_FN_SORT
-<<<<<<< HEAD
     elif name == "dpnp_copy":
         return DPNPFuncName.DPNP_FN_COPY
-=======
     elif name == "dpnp_take":
         return DPNPFuncName.DPNP_FN_TAKE
->>>>>>> f6ec4538
     else:
         raise ValueError("Unknown dpnp function requested: " + name.split("_")[1])
 
