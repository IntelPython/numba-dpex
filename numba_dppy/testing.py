--- conflicted
+++ resolved
@@ -45,12 +45,6 @@
         return False
 
 
-<<<<<<< HEAD
-def set_dpnp_debug(opt):
-    import numba_dppy.dpnp_glue as dpnp_lowering
-
-    dpnp_lowering.DEBUG = opt
-=======
 @contextlib.contextmanager
 def dpnp_debug():
     import numba_dppy.dpnp_glue as dpnp_lowering
@@ -67,5 +61,4 @@
     with captured_stdout() as stdout, dpnp_debug():
         yield
 
-    assert "dpnp implementation" in stdout.getvalue(), "dpnp implementation is not used"
->>>>>>> 98519d0e
+    assert "dpnp implementation" in stdout.getvalue(), "dpnp implementation is not used"