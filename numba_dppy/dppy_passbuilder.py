--- conflicted
+++ resolved
@@ -22,14 +22,8 @@
         DPPYPreParforPass,
         DPPYParforPass,
         SpirvFriendlyLowering,
-<<<<<<< HEAD
-        DPPYNoPythonBackend
-=======
-        DPPYAddNumpyOverloadPass,
-        DPPYAddNumpyRemoveOverloadPass,
         DPPYNoPythonBackend,
         DPPYDumpParforDiagnostics
->>>>>>> 98e85170
         )
 
 from .rename_numpy_functions_pass import (DPPYRewriteOverloadedNumPyFunctions,
@@ -120,10 +114,6 @@
         # lower
         pm.add_pass(SpirvFriendlyLowering, "SPIRV-friendly lowering pass")
         pm.add_pass(DPPYNoPythonBackend, "nopython mode backend")
-<<<<<<< HEAD
-=======
-        pm.add_pass(DPPYAddNumpyRemoveOverloadPass, "dppy remove typing template for Numpy functions")
         pm.add_pass(DPPYDumpParforDiagnostics, "dump parfor diagnostics")
->>>>>>> 98e85170
         pm.finalize()
         return pm