--- conflicted
+++ resolved
@@ -30,13 +30,9 @@
 from numba_dppy.utils import (
     address_space,
     calling_conv,
-<<<<<<< HEAD
     has_usm_memory,
     npytypes_array_to_dppy_array,
     suai_to_dppy_array_type,
-=======
-    npytypes_array_to_dppy_array,
->>>>>>> ea37ea08
 )
 
 from . import codegen
