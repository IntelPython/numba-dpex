#! /usr/bin/env python
from timeit import default_timer as time

import sys
import numpy as np
from numba import njit
import numba_dppy
import numba_dppy as dppy
import dpctl
import unittest
from numba_dppy.testing import ensure_dpnp


import dpctl

def test_for_different_datatypes(fn, test_fn, dims, arg_count, tys, np_all=False, matrix=None):
    if arg_count == 1:
        for ty in tys:
            if matrix and matrix[0]:
                a = np.array(np.random.random(
                    dims[0] * dims[1]), dtype=ty).reshape(dims[0], dims[1])
            else:
                a = np.array(np.random.random(dims[0]), dtype=ty)

            with dpctl.device_context("opencl:gpu"):
                c = fn(a)

            d = test_fn(a)
            if np_all:
                max_abs_err = np.all(c - d)
            else:
                max_abs_err = c - d
            if not (max_abs_err < 1e-4):
                return False

    elif arg_count == 2:
        for ty in tys:
            if matrix and matrix[0]:
                a = np.array(np.random.random(
                    dims[0] * dims[1]), dtype=ty).reshape(dims[0], dims[1])
            else:
                a = np.array(np.random.random(dims[0] * dims[1]), dtype=ty)
            if matrix and matrix[1]:
                b = np.array(np.random.random(
                    dims[2] * dims[3]), dtype=ty).reshape(dims[2], dims[3])
            else:
                b = np.array(np.random.random(dims[2] * dims[3]), dtype=ty)

            with dpctl.device_context("opencl:gpu"):
                c = fn(a, b)

            d = test_fn(a, b)
            if np_all:
                max_abs_err = np.sum(c - d)
            else:
                max_abs_err = c - d
            if not (max_abs_err < 1e-4):
                return False

    return True


def test_for_dimensions(fn, test_fn, dims, tys, np_all=False):
    total_size = 1
    for d in dims:
        total_size *= d

    for ty in tys:
        a = np.array(np.random.random(total_size), dtype=ty).reshape(dims)

        with dpctl.device_context("opencl:gpu"):
            c = fn(a)

        d = test_fn(a)
        if np_all:
            max_abs_err = np.all(c - d)
        else:
            max_abs_err = c - d
        if not (max_abs_err < 1e-4):
            return False

    return True


# From https://github.com/IntelPython/dpnp/blob/master/tests/test_linalg.py
def vvsort(val, vec, size):
    for i in range(size):
        imax = i
        for j in range(i + 1, size):
            if np.abs(val[imax]) < np.abs(val[j]):
                imax = j

        temp = val[i]
        val[i] = val[imax]
        val[imax] = temp

        for k in range(size):
            temp = vec[k, i]
            vec[k, i] = vec[k, imax]
            vec[k, imax] = temp


@unittest.skipUnless(ensure_dpnp(), 'test only when dpNP is available')
class Testdpnp_linalg_functions(unittest.TestCase):
    tys = [np.int32, np.uint32, np.int64, np.uint64, np.float, np.double]
    def test_eig(self):
        @njit
        def f(a):
            return np.linalg.eig(a)

        size = 3
        for ty in self.tys:
            a = np.arange(size * size, dtype=ty).reshape((size, size))
            symm_a = np.tril(a) + np.tril(a, -1).T + np.diag(np.full((size,), size * size, dtype=ty))

            with dpctl.device_context("opencl:gpu"):
                got_val, got_vec = f(symm_a)

            np_val, np_vec = np.linalg.eig(symm_a)

            # sort val/vec by abs value
            vvsort(got_val, got_vec, size)
            vvsort(np_val, np_vec, size)


	    # NP change sign of vectors
            for i in range(np_vec.shape[1]):
                if np_vec[0, i] * got_vec[0, i] < 0:
                    np_vec[:, i] = -np_vec[:, i]

            self.assertTrue(np.allclose(got_val, np_val))
            self.assertTrue(np.allclose(got_vec, np_vec))


@unittest.skipUnless(ensure_dpnp(), 'test only when dpNP is available')
class Testdpnp_ndarray_functions(unittest.TestCase):
    tys = [np.int32, np.uint32, np.int64, np.uint64, np.float, np.double]
    def test_ndarray_sum(self):
        @njit
        def f(a):
            return a.sum()

        size = 3
        for ty in self.tys:
            a = np.arange(size * size, dtype=ty).reshape((size, size))

            with dpctl.device_context("opencl:gpu"):
                got = f(a)
                expected = a.sum()

            self.assertTrue(expected == got)

<<<<<<< HEAD
    def test_ndarray_prod(self):
        @njit
        def f(a):
            return a.prod()

        size = 3
        for ty in self.tys:
            a = np.arange(1, (size * size) + 1, dtype=ty).reshape((size, size))

            with dpctl.device_context("opencl:gpu"):
                got = f(a)
                expected = a.prod()

            self.assertTrue(expected == got)

    def test_ndarray_max(self):
        @njit
        def f(a):
            return a.max()

        size = 3
        for ty in self.tys:
            a = np.arange(1, (size * size) + 1, dtype=ty).reshape((size, size))

            with dpctl.device_context("opencl:gpu"):
                got = f(a)
                expected = a.max()

            self.assertTrue(expected == got)

    def test_ndarray_min(self):
        @njit
        def f(a):
            return a.min()

        size = 3
        for ty in self.tys:
            a = np.arange(1, (size * size) + 1, dtype=ty).reshape((size, size))

            with dpctl.device_context("opencl:gpu"):
                got = f(a)
                expected = a.min()

            self.assertTrue(expected == got)

    def test_ndarray_mean(self):
        @njit
        def f(a):
            return a.mean()

        size = 3
        for ty in self.tys:
            a = np.arange(1, (size * size) + 1, dtype=ty).reshape((size, size))

            with dpctl.device_context("opencl:gpu"):
                got = f(a)
                expected = a.mean()

            self.assertTrue(expected == got)

    def test_ndarray_argmax(self):
        @njit
        def f(a):
            return a.argmax()

        size = 3
        for ty in self.tys:
            a = np.arange(1, (size * size) + 1, dtype=ty).reshape((size, size))

            with dpctl.device_context("opencl:gpu"):
                got = f(a)
                expected = a.argmax()

            self.assertTrue(expected == got)


    def test_ndarray_argmin(self):
        @njit
        def f(a):
            return a.argmin()

        size = 3
        for ty in self.tys:
            a = np.arange(1, (size * size) + 1, dtype=ty).reshape((size, size))

            with dpctl.device_context("opencl:gpu"):
                got = f(a)
                expected = a.argmin()

            self.assertTrue(expected == got)

    def test_ndarray_argsort(self):
        @njit
        def f(a):
            return a.argsort()

        size = 3
        for ty in self.tys:
            a = np.arange(1, (size * size) + 1, dtype=ty)

            with dpctl.device_context("opencl:gpu"):
                got = f(a)
                expected = a.argsort()

            self.assertTrue(np.array_equal(expected, got))



=======
>>>>>>> 18fa3095
@unittest.skipUnless(ensure_dpnp() and dpctl.has_gpu_queues(), 'test only when dpNP and GPU is available')
class Testdpnp_functions(unittest.TestCase):
    N = 10

    a = np.array(np.random.random(N), dtype=np.float32)
    b = np.array(np.random.random(N), dtype=np.float32)
    tys = [np.int32, np.uint32, np.int64, np.uint64, np.float, np.double]

    def test_sum(self):
        @njit
        def f(a):
            c = np.sum(a)
            return c

        self.assertTrue(test_for_different_datatypes(
            f, np.sum, [10], 1, self.tys))
        self.assertTrue(test_for_dimensions(f, np.sum, [10, 2], self.tys))
        self.assertTrue(test_for_dimensions(f, np.sum, [10, 2, 3], self.tys))

    def test_prod(self):
        @njit
        def f(a):
            c = np.prod(a)
            return c

        self.assertTrue(test_for_different_datatypes(
            f, np.prod, [10], 1, self.tys))
        self.assertTrue(test_for_dimensions(f, np.prod, [10, 2], self.tys))
        self.assertTrue(test_for_dimensions(f, np.prod, [10, 2, 3], self.tys))

    def test_argmax(self):
        @njit
        def f(a):
            c = np.argmax(a)
            return c

        self.assertTrue(test_for_different_datatypes(
            f, np.argmax, [10], 1, self.tys))
        self.assertTrue(test_for_dimensions(f, np.argmax, [10, 2], self.tys))
        self.assertTrue(test_for_dimensions(
            f, np.argmax, [10, 2, 3], self.tys))

    def test_max(self):
        @njit
        def f(a):
            c = np.max(a)
            return c

        self.assertTrue(test_for_different_datatypes(
            f, np.max, [10], 1, self.tys))
        self.assertTrue(test_for_dimensions(f, np.max, [10, 2], self.tys))
        self.assertTrue(test_for_dimensions(f, np.max, [10, 2, 3], self.tys))

    def test_amax(self):
        @njit
        def f(a):
            c = np.amax(a)
            return c

        self.assertTrue(test_for_different_datatypes(
            f, np.amax, [10], 1, self.tys))
        self.assertTrue(test_for_dimensions(f, np.amax, [10, 2], self.tys))
        self.assertTrue(test_for_dimensions(f, np.amax, [10, 2, 3], self.tys))


    def test_argmin(self):
        @njit
        def f(a):
            c = np.argmin(a)
            return c

        self.assertTrue(test_for_different_datatypes(
            f, np.argmin, [10], 1, self.tys))
        self.assertTrue(test_for_dimensions(f, np.argmin, [10, 2], self.tys))
        self.assertTrue(test_for_dimensions(
            f, np.argmin, [10, 2, 3], self.tys))

    def test_min(self):
        @njit
        def f(a):
            c = np.min(a)
            return c

        self.assertTrue(test_for_different_datatypes(
            f, np.min, [10], 1, self.tys))
        self.assertTrue(test_for_dimensions(f, np.min, [10, 2], self.tys))
        self.assertTrue(test_for_dimensions(f, np.min, [10, 2, 3], self.tys))

    def test_amin(self):
        @njit
        def f(a):
            c = np.amin(a)
            return c

        self.assertTrue(test_for_different_datatypes(
            f, np.min, [10], 1, self.tys))
        self.assertTrue(test_for_dimensions(f, np.min, [10, 2], self.tys))
        self.assertTrue(test_for_dimensions(f, np.min, [10, 2, 3], self.tys))

    def test_argsort(self):
        @njit
        def f(a):
            c = np.argsort(a)
            return c

        self.assertTrue(test_for_different_datatypes(
            f, np.argmin, [10], 1, self.tys, np_all=True))

    def test_median(self):
        @njit
        def f(a):
            c = np.median(a)
            return c

        self.assertTrue(test_for_different_datatypes(
            f, np.median, [10], 1, self.tys))
        self.assertTrue(test_for_dimensions(f, np.median, [10, 2], self.tys))
        self.assertTrue(test_for_dimensions(
            f, np.median, [10, 2, 3], self.tys))

    def test_mean(self):
        @njit
        def f(a):
            c = np.mean(a)
            return c

        self.assertTrue(test_for_different_datatypes(
            f, np.mean, [10], 1, self.tys))
        self.assertTrue(test_for_dimensions(f, np.mean, [10, 2], self.tys))
        self.assertTrue(test_for_dimensions(f, np.mean, [10, 2, 3], self.tys))

    def test_matmul(self):
        @njit
        def f(a, b):
            c = np.matmul(a, b)
            return c

        self.assertTrue(test_for_different_datatypes(f, np.matmul, [10, 5, 5, 10], 2, [
                        np.float, np.double], np_all=True, matrix=[True, True]))

    def test_dot(self):
        @njit
        def f(a, b):
            c = np.dot(a, b)
            return c

        self.assertTrue(test_for_different_datatypes(
            f, np.dot, [10, 1, 10, 1], 2, [np.float, np.double]))
        self.assertTrue(test_for_different_datatypes(f, np.dot, [10, 1, 10, 2], 2, [
                        np.float, np.double], matrix=[False, True], np_all=True))
        self.assertTrue(test_for_different_datatypes(f, np.dot, [2, 10, 10, 1], 2, [
                        np.float, np.double], matrix=[True, False], np_all=True))
        self.assertTrue(test_for_different_datatypes(f, np.dot, [10, 2, 2, 10], 2, [
                        np.float, np.double], matrix=[True, True], np_all=True))

    def test_cov(self):
        @njit
        def f(a):
            c = np.cov(a)
            return c

        self.assertTrue(test_for_different_datatypes(
            f, np.cov, [10, 7], 1, self.tys, matrix=[True], np_all=True))

    def test_dpnp_interacting_with_parfor(self):
        @njit
        def f(a, b):
            c = np.sum(a)
            e = np.add(b, a)
            #d = a + 1
            return 0

        result = f(self.a, self.b)
        #np_result = np.add((self.a + np.sum(self.a)), self.b)

        #max_abs_err = result.sum() - np_result.sum()
        #self.assertTrue(max_abs_err < 1e-4)


if __name__ == '__main__':
    unittest.main()<|MERGE_RESOLUTION|>--- conflicted
+++ resolved
@@ -150,7 +150,6 @@
 
             self.assertTrue(expected == got)
 
-<<<<<<< HEAD
     def test_ndarray_prod(self):
         @njit
         def f(a):
@@ -226,7 +225,6 @@
 
             self.assertTrue(expected == got)
 
-
     def test_ndarray_argmin(self):
         @njit
         def f(a):
@@ -258,9 +256,6 @@
             self.assertTrue(np.array_equal(expected, got))
 
 
-
-=======
->>>>>>> 18fa3095
 @unittest.skipUnless(ensure_dpnp() and dpctl.has_gpu_queues(), 'test only when dpNP and GPU is available')
 class Testdpnp_functions(unittest.TestCase):
     N = 10
