--- conflicted
+++ resolved
@@ -1408,7 +1408,51 @@
 class Testdpnp_array_ops_functions(unittest.TestCase):
     tys = [np.int32, np.uint32, np.int64, np.uint64, np.float, np.double]
 
-<<<<<<< HEAD
+    def test_cumsum(self):
+        @njit
+        def f(a):
+            c = np.cumsum(a)
+            return c
+
+        with assert_dpnp_implementaion():
+            self.assertTrue(
+                check_for_different_datatypes(f, np.cumsum, [10], 1, self.tys, True)
+            )
+            self.assertTrue(check_for_dimensions(f, np.cumsum, [10, 2], self.tys, True))
+            self.assertTrue(
+                check_for_dimensions(f, np.cumsum, [10, 2, 3], self.tys, True)
+            )
+
+    def test_cumprod(self):
+        @njit
+        def f(a):
+            c = np.cumprod(a)
+            return c
+
+        with assert_dpnp_implementaion():
+            self.assertTrue(
+                check_for_different_datatypes(f, np.cumprod, [10], 1, self.tys, True)
+            )
+            self.assertTrue(
+                check_for_dimensions(f, np.cumprod, [10, 2], self.tys, True)
+            )
+            self.assertTrue(
+                check_for_dimensions(f, np.cumprod, [10, 2, 3], self.tys, True)
+            )
+
+    def test_sort(self):
+        @njit
+        def f(a):
+            c = np.sort(a)
+            return c
+
+        with assert_dpnp_implementaion():
+            self.assertTrue(
+                check_for_different_datatypes(
+                    f, np.sort, [10], 1, self.tys, np_all=True
+                )
+            )
+
     def check_take_for_different_datatypes(
         self, fn, test_fn, ind, dims, tys, matrix=None
     ):
@@ -1444,32 +1488,10 @@
         @njit
         def f(a, ind):
             c = np.take(a, ind)
-=======
-    def test_cumsum(self):
-        @njit
-        def f(a):
-            c = np.cumsum(a)
             return c
 
         with assert_dpnp_implementaion():
             self.assertTrue(
-                check_for_different_datatypes(f, np.cumsum, [10], 1, self.tys, True)
-            )
-            self.assertTrue(check_for_dimensions(f, np.cumsum, [10, 2], self.tys, True))
-            self.assertTrue(
-                check_for_dimensions(f, np.cumsum, [10, 2, 3], self.tys, True)
-            )
-
-    def test_cumprod(self):
-        @njit
-        def f(a):
-            c = np.cumprod(a)
->>>>>>> e6e35f40
-            return c
-
-        with assert_dpnp_implementaion():
-            self.assertTrue(
-<<<<<<< HEAD
                 self.check_take_for_different_datatypes(
                     f, np.take, np.array([1, 5, 1, 11, 3]), [12], self.tys, matrix=False
                 )
@@ -1502,29 +1524,6 @@
                         matrix=True,
                     )
                 )
-=======
-                check_for_different_datatypes(f, np.cumprod, [10], 1, self.tys, True)
-            )
-            self.assertTrue(
-                check_for_dimensions(f, np.cumprod, [10, 2], self.tys, True)
-            )
-            self.assertTrue(
-                check_for_dimensions(f, np.cumprod, [10, 2, 3], self.tys, True)
-            )
-
-    def test_sort(self):
-        @njit
-        def f(a):
-            c = np.sort(a)
-            return c
-
-        with assert_dpnp_implementaion():
-            self.assertTrue(
-                check_for_different_datatypes(
-                    f, np.sort, [10], 1, self.tys, np_all=True
-                )
-            )
->>>>>>> e6e35f40
 
 
 if __name__ == "__main__":
