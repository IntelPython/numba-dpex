#! /usr/bin/env python
from timeit import default_timer as time

import sys
import numpy as np
from numba import njit
import numba_dppy
import numba_dppy as dppy
import dpctl
import unittest


import dpctl

def test_for_different_datatypes(fn, test_fn, dims, arg_count, tys, np_all=False, matrix=None):
    if arg_count == 1:
        for ty in tys:
            if matrix and matrix[0]:
                a = np.array(np.random.random(
                    dims[0] * dims[1]), dtype=ty).reshape(dims[0], dims[1])
            else:
                a = np.array(np.random.random(dims[0]), dtype=ty)

            with dpctl.device_context("opencl:gpu"):
                c = fn(a)

            d = test_fn(a)
            if np_all:
                max_abs_err = np.all(c - d)
            else:
                max_abs_err = c - d
            if not (max_abs_err < 1e-4):
                return False

    elif arg_count == 2:
        for ty in tys:
            if matrix and matrix[0]:
                a = np.array(np.random.random(
                    dims[0] * dims[1]), dtype=ty).reshape(dims[0], dims[1])
            else:
                a = np.array(np.random.random(dims[0] * dims[1]), dtype=ty)
            if matrix and matrix[1]:
                b = np.array(np.random.random(
                    dims[2] * dims[3]), dtype=ty).reshape(dims[2], dims[3])
            else:
                b = np.array(np.random.random(dims[2] * dims[3]), dtype=ty)

            with dpctl.device_context("opencl:gpu"):
                c = fn(a, b)

            d = test_fn(a, b)
            if np_all:
                max_abs_err = np.sum(c - d)
            else:
                max_abs_err = c - d
            if not (max_abs_err < 1e-4):
                return False

    return True


def test_for_dimensions(fn, test_fn, dims, tys, np_all=False):
    total_size = 1
    for d in dims:
        total_size *= d

    for ty in tys:
        a = np.array(np.random.random(total_size), dtype=ty).reshape(dims)

        with dpctl.device_context("opencl:gpu"):
            c = fn(a)

        d = test_fn(a)
        if np_all:
            max_abs_err = np.all(c - d)
        else:
            max_abs_err = c - d
        if not (max_abs_err < 1e-4):
            return False

    return True


def ensure_dpnp():
    try:
        from numba_dppy.dpnp_glue import dpnp_fptr_interface as dpnp_glue
        return True
    except:
        return False

# From https://github.com/IntelPython/dpnp/blob/master/tests/test_linalg.py
def vvsort(val, vec, size):
    for i in range(size):
        imax = i
        for j in range(i + 1, size):
            if np.abs(val[imax]) < np.abs(val[j]):
                imax = j

        temp = val[i]
        val[i] = val[imax]
        val[imax] = temp

        for k in range(size):
            temp = vec[k, i]
            vec[k, i] = vec[k, imax]
            vec[k, imax] = temp


<<<<<<< HEAD
@unittest.skipUnless(ensure_dpnp(), 'test only when dpNP is available')
class Testdpnp_linalg_functions(unittest.TestCase):
    tys = [np.int32, np.uint32, np.int64, np.uint64, np.float, np.double]
    def test_eig(self):
        @njit
        def f(a):
            return np.linalg.eig(a)

        size = 3
        for ty in self.tys:
            a = np.arange(size * size, dtype=ty).reshape((size, size))
            symm_a = np.tril(a) + np.tril(a, -1).T + np.diag(np.full((size,), size * size, dtype=ty))

            with dpctl.device_context("opencl:gpu"):
                got_val, got_vec = f(symm_a)

            np_val, np_vec = np.linalg.eig(symm_a)

            # sort val/vec by abs value
            vvsort(got_val, got_vec, size)
            vvsort(np_val, np_vec, size)


	    # NP change sign of vectors
            for i in range(np_vec.shape[1]):
                if np_vec[0, i] * got_vec[0, i] < 0:
                    np_vec[:, i] = -np_vec[:, i]

            self.assertTrue(np.allclose(got_val, np_val))
            self.assertTrue(np.allclose(got_vec, np_vec))


@unittest.skipUnless(enusre_dpnp(), 'test only when dpNP is available')
class Testdpnp_functions(DPPYTestCase):
=======
@unittest.skipUnless(ensure_dpnp() and dpctl.has_gpu_queues(), 'test only when dpNP and GPU is available')
class Testdpnp_functions(unittest.TestCase):

>>>>>>> 1e5346b6
    N = 10

    a = np.array(np.random.random(N), dtype=np.float32)
    b = np.array(np.random.random(N), dtype=np.float32)
    tys = [np.int32, np.uint32, np.int64, np.uint64, np.float, np.double]

    def test_sum(self):
        @njit
        def f(a):
            c = np.sum(a)
            return c

        self.assertTrue(test_for_different_datatypes(
            f, np.sum, [10], 1, self.tys))
        self.assertTrue(test_for_dimensions(f, np.sum, [10, 2], self.tys))
        self.assertTrue(test_for_dimensions(f, np.sum, [10, 2, 3], self.tys))

    def test_prod(self):
        @njit
        def f(a):
            c = np.prod(a)
            return c

        self.assertTrue(test_for_different_datatypes(
            f, np.prod, [10], 1, self.tys))
        self.assertTrue(test_for_dimensions(f, np.prod, [10, 2], self.tys))
        self.assertTrue(test_for_dimensions(f, np.prod, [10, 2, 3], self.tys))

    def test_argmax(self):
        @njit
        def f(a):
            c = np.argmax(a)
            return c

        self.assertTrue(test_for_different_datatypes(
            f, np.argmax, [10], 1, self.tys))
        self.assertTrue(test_for_dimensions(f, np.argmax, [10, 2], self.tys))
        self.assertTrue(test_for_dimensions(
            f, np.argmax, [10, 2, 3], self.tys))

    def test_max(self):
        @njit
        def f(a):
            c = np.max(a)
            return c

        self.assertTrue(test_for_different_datatypes(
            f, np.max, [10], 1, self.tys))
        self.assertTrue(test_for_dimensions(f, np.max, [10, 2], self.tys))
        self.assertTrue(test_for_dimensions(f, np.max, [10, 2, 3], self.tys))

    def test_argmin(self):
        @njit
        def f(a):
            c = np.argmin(a)
            return c

        self.assertTrue(test_for_different_datatypes(
            f, np.argmin, [10], 1, self.tys))
        self.assertTrue(test_for_dimensions(f, np.argmin, [10, 2], self.tys))
        self.assertTrue(test_for_dimensions(
            f, np.argmin, [10, 2, 3], self.tys))

    def test_min(self):
        @njit
        def f(a):
            c = np.min(a)
            return c

        self.assertTrue(test_for_different_datatypes(
            f, np.min, [10], 1, self.tys))
        self.assertTrue(test_for_dimensions(f, np.min, [10, 2], self.tys))
        self.assertTrue(test_for_dimensions(f, np.min, [10, 2, 3], self.tys))

    def test_argsort(self):
        @njit
        def f(a):
            c = np.argsort(a)
            return c

        self.assertTrue(test_for_different_datatypes(
            f, np.argmin, [10], 1, self.tys, np_all=True))

    def test_median(self):
        @njit
        def f(a):
            c = np.median(a)
            return c

        self.assertTrue(test_for_different_datatypes(
            f, np.median, [10], 1, self.tys))
        self.assertTrue(test_for_dimensions(f, np.median, [10, 2], self.tys))
        self.assertTrue(test_for_dimensions(
            f, np.median, [10, 2, 3], self.tys))

    def test_mean(self):
        @njit
        def f(a):
            c = np.mean(a)
            return c

        self.assertTrue(test_for_different_datatypes(
            f, np.mean, [10], 1, self.tys))
        self.assertTrue(test_for_dimensions(f, np.mean, [10, 2], self.tys))
        self.assertTrue(test_for_dimensions(f, np.mean, [10, 2, 3], self.tys))

    def test_matmul(self):
        @njit
        def f(a, b):
            c = np.matmul(a, b)
            return c

        self.assertTrue(test_for_different_datatypes(f, np.matmul, [10, 5, 5, 10], 2, [
                        np.float, np.double], np_all=True, matrix=[True, True]))

    def test_dot(self):
        @njit
        def f(a, b):
            c = np.dot(a, b)
            return c

        self.assertTrue(test_for_different_datatypes(
            f, np.dot, [10, 1, 10, 1], 2, [np.float, np.double]))
        self.assertTrue(test_for_different_datatypes(f, np.dot, [10, 1, 10, 2], 2, [
                        np.float, np.double], matrix=[False, True], np_all=True))
        self.assertTrue(test_for_different_datatypes(f, np.dot, [2, 10, 10, 1], 2, [
                        np.float, np.double], matrix=[True, False], np_all=True))
        self.assertTrue(test_for_different_datatypes(f, np.dot, [10, 2, 2, 10], 2, [
                        np.float, np.double], matrix=[True, True], np_all=True))

    def test_cov(self):
        @njit
        def f(a):
            c = np.cov(a)
            return c

        self.assertTrue(test_for_different_datatypes(
            f, np.cov, [10, 7], 1, self.tys, matrix=[True], np_all=True))

    def test_dpnp_interacting_with_parfor(self):
        @njit
        def f(a, b):
            c = np.sum(a)
            e = np.add(b, a)
            #d = a + 1
            return 0

        result = f(self.a, self.b)
        #np_result = np.add((self.a + np.sum(self.a)), self.b)

        #max_abs_err = result.sum() - np_result.sum()
        #self.assertTrue(max_abs_err < 1e-4)


if __name__ == '__main__':
    unittest.main()<|MERGE_RESOLUTION|>--- conflicted
+++ resolved
@@ -106,7 +106,6 @@
             vec[k, imax] = temp
 
 
-<<<<<<< HEAD
 @unittest.skipUnless(ensure_dpnp(), 'test only when dpNP is available')
 class Testdpnp_linalg_functions(unittest.TestCase):
     tys = [np.int32, np.uint32, np.int64, np.uint64, np.float, np.double]
@@ -139,13 +138,8 @@
             self.assertTrue(np.allclose(got_vec, np_vec))
 
 
-@unittest.skipUnless(enusre_dpnp(), 'test only when dpNP is available')
-class Testdpnp_functions(DPPYTestCase):
-=======
 @unittest.skipUnless(ensure_dpnp() and dpctl.has_gpu_queues(), 'test only when dpNP and GPU is available')
 class Testdpnp_functions(unittest.TestCase):
-
->>>>>>> 1e5346b6
     N = 10
 
     a = np.array(np.random.random(N), dtype=np.float32)
