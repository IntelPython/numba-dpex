#! /usr/bin/env python
# Copyright 2021 Intel Corporation
#
# Licensed under the Apache License, Version 2.0 (the "License");
# you may not use this file except in compliance with the License.
# You may obtain a copy of the License at
#
#      http://www.apache.org/licenses/LICENSE-2.0
#
# Unless required by applicable law or agreed to in writing, software
# distributed under the License is distributed on an "AS IS" BASIS,
# WITHOUT WARRANTIES OR CONDITIONS OF ANY KIND, either express or implied.
# See the License for the specific language governing permissions and
# limitations under the License.

import numpy as np
from numba import njit
import dpctl
import unittest
from numba_dppy.testing import ensure_dpnp, assert_dpnp_implementaion


def check_for_different_datatypes(
    fn, test_fn, dims, arg_count, tys, np_all=False, matrix=None
):
    if arg_count == 1:
        for ty in tys:
            if matrix and matrix[0]:
                a = np.array(np.random.random(dims[0] * dims[1]), dtype=ty).reshape(
                    dims[0], dims[1]
                )
            else:
                a = np.array(np.random.random(dims[0]), dtype=ty)

            with dpctl.device_context("opencl:gpu"):
                c = fn(a)

            d = test_fn(a)
            if np_all:
                max_abs_err = np.all(c - d)
            else:
                max_abs_err = c - d
            if not (max_abs_err < 1e-4):
                return False

    elif arg_count == 2:
        for ty in tys:
            if matrix and matrix[0]:
                a = np.array(np.random.random(dims[0] * dims[1]), dtype=ty).reshape(
                    dims[0], dims[1]
                )
            else:
                a = np.array(np.random.random(dims[0] * dims[1]), dtype=ty)
            if matrix and matrix[1]:
                b = np.array(np.random.random(dims[2] * dims[3]), dtype=ty).reshape(
                    dims[2], dims[3]
                )
            else:
                b = np.array(np.random.random(dims[2] * dims[3]), dtype=ty)

            with dpctl.device_context("opencl:gpu"):
                c = fn(a, b)

            d = test_fn(a, b)
            if np_all:
                max_abs_err = np.sum(c - d)
            else:
                max_abs_err = c - d
            if not (max_abs_err < 1e-4):
                return False

    return True


def check_for_dimensions(fn, test_fn, dims, tys, np_all=False):
    total_size = 1
    for d in dims:
        total_size *= d

    for ty in tys:
        a = np.array(np.random.random(total_size), dtype=ty).reshape(dims)

        with dpctl.device_context("opencl:gpu"):
            c = fn(a)

        d = test_fn(a)
        if np_all:
            max_abs_err = np.all(c - d)
        else:
            max_abs_err = c - d
        if not (max_abs_err < 1e-4):
            return False

    return True


# From https://github.com/IntelPython/dpnp/blob/0.4.0/tests/test_linalg.py#L8
def vvsort(val, vec, size):
    for i in range(size):
        imax = i
        for j in range(i + 1, size):
            if np.abs(val[imax]) < np.abs(val[j]):
                imax = j

        temp = val[i]
        val[i] = val[imax]
        val[imax] = temp

        if not (vec is None):
            for k in range(size):
                temp = vec[k, i]
                vec[k, i] = vec[k, imax]
                vec[k, imax] = temp


def sample_matrix(m, dtype, order="C"):
    # pd. (positive definite) matrix has eigenvalues in Z+
    np.random.seed(0)  # repeatable seed
    A = np.random.rand(m, m)
    # orthonormal q needed to form up q^{-1}*D*q
    # no "orth()" in numpy
    q, _ = np.linalg.qr(A)
    L = np.arange(1, m + 1)  # some positive eigenvalues
    Q = np.dot(np.dot(q.T, np.diag(L)), q)  # construct
    Q = np.array(Q, dtype=dtype, order=order)  # sort out order/type
    return Q


@unittest.skipUnless(ensure_dpnp(), "test only when dpNP is available")
class Testdpnp_linalg_functions(unittest.TestCase):
    tys = [np.int32, np.int64, np.float, np.double]

    def test_eig(self):
        @njit
        def f(a):
            return np.linalg.eig(a)

        size = 3
        for ty in self.tys:
            a = np.arange(size * size, dtype=ty).reshape((size, size))
            symm_a = (
                np.tril(a)
                + np.tril(a, -1).T
                + np.diag(np.full((size,), size * size, dtype=ty))
            )

            with dpctl.device_context("opencl:gpu"):
                got_val, got_vec = f(symm_a)

            np_val, np_vec = np.linalg.eig(symm_a)

            # sort val/vec by abs value
            vvsort(got_val, got_vec, size)
            vvsort(np_val, np_vec, size)

            # NP change sign of vectors
            for i in range(np_vec.shape[1]):
                if np_vec[0, i] * got_vec[0, i] < 0:
                    np_vec[:, i] = -np_vec[:, i]

            self.assertTrue(np.allclose(got_val, np_val))
            self.assertTrue(np.allclose(got_vec, np_vec))

    def test_matmul(self):
        @njit
        def f(a, b):
            c = np.matmul(a, b)
            return c

        self.assertTrue(
            check_for_different_datatypes(
                f,
                np.matmul,
                [10, 5, 5, 10],
                2,
                [np.int32, np.int64, np.float, np.double],
                np_all=True,
                matrix=[True, True],
            )
        )

    def test_dot(self):
        @njit
        def f(a, b):
            c = np.dot(a, b)
            return c

        self.assertTrue(
            check_for_different_datatypes(
                f, np.dot, [10, 1, 10, 1], 2, [np.int32, np.int64, np.float, np.double]
            )
        )
        self.assertTrue(
            check_for_different_datatypes(
                f,
                np.dot,
                [10, 1, 10, 2],
                2,
                [np.int32, np.int64, np.float, np.double],
                matrix=[False, True],
                np_all=True,
            )
        )
        self.assertTrue(
            check_for_different_datatypes(
                f,
                np.dot,
                [2, 10, 10, 1],
                2,
                [np.int32, np.int64, np.float, np.double],
                matrix=[True, False],
                np_all=True,
            )
        )
        self.assertTrue(
            check_for_different_datatypes(
                f,
                np.dot,
                [10, 2, 2, 10],
                2,
                [np.int32, np.int64, np.float, np.double],
                matrix=[True, True],
                np_all=True,
            )
        )

    @unittest.skip("")
    def test_cholesky(self):
        @njit
        def f(a):
            c = np.linalg.cholesky(a)
            return c

        with dpctl.device_context("opencl:gpu"):
            for ty in self.tys:
                a = np.array([[1, -2], [2, 5]], dtype=ty)
                got = f(a)
                expected = np.linalg.cholesky(a)
                self.assertTrue(np.array_equal(got, expected))

    @unittest.skip("")
    def test_det(self):
        @njit
        def f(a):
            c = np.linalg.det(a)
            return c

        arrays = [
            [[0, 0], [0, 0]],
            [[1, 2], [1, 2]],
            [[1, 2], [3, 4]],
            [[[1, 2], [3, 4]], [[1, 2], [2, 1]], [[1, 3], [3, 1]]],
            [
                [[[1, 2], [3, 4]], [[1, 2], [2, 1]]],
                [[[1, 3], [3, 1]], [[0, 1], [1, 3]]],
            ],
        ]

        with dpctl.device_context("opencl:gpu"):
            for ary in arrays:
                for ty in self.tys:
                    a = np.array(ary, dtype=ty)
                    got = f(a)
                    expected = np.linalg.det(a)
                    self.assertTrue(np.array_equal(got, expected))

    def test_multi_dot(self):
        @njit
        def f(A, B, C, D):
            c = np.linalg.multi_dot([A, B, C, D])
            return c

        A = np.random.random((10000, 100))
        B = np.random.random((100, 1000))
        C = np.random.random((1000, 5))
        D = np.random.random((5, 333))

        with assert_dpnp_implementaion():
            with dpctl.device_context("opencl:gpu"):
                got = f(A, B, C, D)

        expected = np.linalg.multi_dot([A, B, C, D])
        self.assertTrue(np.allclose(got, expected, atol=1e-04))

    def test_vdot(self):
        @njit
        def f(a, b):
            c = np.vdot(a, b)
            return c

        self.assertTrue(
            check_for_different_datatypes(
                f, np.vdot, [10, 1, 10, 1], 2, [np.int32, np.int64, np.float, np.double]
            )
        )
        self.assertTrue(
            check_for_different_datatypes(
                f,
                np.vdot,
                [10, 1, 10, 1],
                2,
                [np.int32, np.int64, np.float, np.double],
                matrix=[False, True],
                np_all=True,
            )
        )
        self.assertTrue(
            check_for_different_datatypes(
                f,
                np.vdot,
                [2, 10, 10, 2],
                2,
                [np.int32, np.int64, np.float, np.double],
                matrix=[True, False],
                np_all=True,
            )
        )
        self.assertTrue(
            check_for_different_datatypes(
                f,
                np.vdot,
                [10, 2, 2, 10],
                2,
                [np.int32, np.int64, np.float, np.double],
                matrix=[True, True],
                np_all=True,
            )
        )

    def test_matrix_power(self):
        @njit
        def f(a, n):
            c = np.linalg.matrix_power(a, n)
            return c

        arrays = [
            [[0, 0], [0, 0]],
            [[1, 2], [1, 2]],
            [[1, 2], [3, 4]],
        ]

        ns = [2, 3, 0]
        with dpctl.device_context("opencl:gpu"):
            for n in ns:
                for ary in arrays:
                    for ty in self.tys:
                        a = np.array(ary, dtype=ty)
                        got = f(a, n)
                        expected = np.linalg.matrix_power(a, n)
                        self.assertTrue(np.allclose(got, expected))

    @unittest.skip("")
    def test_matrix_rank(self):
        @njit
        def f(a):
            c = np.linalg.matrix_rank(a)
            return c

        arrays = [np.eye(4), np.ones((4,)), np.ones((4, 4)), np.zeros((4,))]

        with dpctl.device_context("opencl:gpu"):
            for ary in arrays:
                for ty in self.tys:
                    a = np.array(ary, dtype=ty)
                    got = f(a)
                    expected = np.linalg.matrix_rank(a)
                    print(got, expected)
                    self.assertTrue(np.allclose(got, expected))

    def test_eigvals(self):
        @njit
        def f(a):
            return np.linalg.eigvals(a)

        size = 3
        for ty in self.tys:
            a = np.arange(size * size, dtype=ty).reshape((size, size))
            symm_a = (
                np.tril(a)
                + np.tril(a, -1).T
                + np.diag(np.full((size,), size * size, dtype=ty))
            )

            with dpctl.device_context("opencl:gpu"):
                got_val = f(symm_a)

            np_val = np.linalg.eigvals(symm_a)

            # sort val by abs value
            vvsort(got_val, None, size)
            vvsort(np_val, None, size)

            self.assertTrue(np.allclose(got_val, np_val))


@unittest.skipUnless(ensure_dpnp(), "test only when dpNP is available")
class Testdpnp_ndarray_functions(unittest.TestCase):
    tys = [np.int32, np.uint32, np.int64, np.uint64, np.float, np.double]

    def test_ndarray_sum(self):
        @njit
        def f(a):
            return a.sum()

        size = 3
        for ty in self.tys:
            a = np.arange(size * size, dtype=ty).reshape((size, size))

            with dpctl.device_context("opencl:gpu"):
                got = f(a)
                expected = a.sum()

            self.assertTrue(expected == got)

    def test_ndarray_prod(self):
        @njit
        def f(a):
            return a.prod()

        size = 3
        for ty in self.tys:
            a = np.arange(1, (size * size) + 1, dtype=ty).reshape((size, size))

            with dpctl.device_context("opencl:gpu"):
                got = f(a)
                expected = a.prod()

            self.assertTrue(expected == got)

    def test_ndarray_max(self):
        @njit
        def f(a):
            return a.max()

        size = 3
        for ty in self.tys:
            a = np.arange(1, (size * size) + 1, dtype=ty).reshape((size, size))

            with dpctl.device_context("opencl:gpu"):
                got = f(a)
                expected = a.max()

            self.assertTrue(expected == got)

    def test_ndarray_min(self):
        @njit
        def f(a):
            return a.min()

        size = 3
        for ty in self.tys:
            a = np.arange(1, (size * size) + 1, dtype=ty).reshape((size, size))

            with dpctl.device_context("opencl:gpu"):
                got = f(a)
                expected = a.min()

            self.assertTrue(expected == got)

    def test_ndarray_mean(self):
        @njit
        def f(a):
            return a.mean()

        size = 3
        for ty in self.tys:
            a = np.arange(1, (size * size) + 1, dtype=ty).reshape((size, size))

            with dpctl.device_context("opencl:gpu"):
                got = f(a)
                expected = a.mean()

            self.assertTrue(expected == got)

    def test_ndarray_argmax(self):
        @njit
        def f(a):
            return a.argmax()

        size = 3
        for ty in self.tys:
            a = np.arange(1, (size * size) + 1, dtype=ty).reshape((size, size))

            with dpctl.device_context("opencl:gpu"):
                got = f(a)
                expected = a.argmax()

            self.assertTrue(expected == got)

    def test_ndarray_argmin(self):
        @njit
        def f(a):
            return a.argmin()

        size = 3
        for ty in self.tys:
            a = np.arange(1, (size * size) + 1, dtype=ty).reshape((size, size))

            with dpctl.device_context("opencl:gpu"):
                got = f(a)
                expected = a.argmin()

            self.assertTrue(expected == got)

    def test_ndarray_argsort(self):
        @njit
        def f(a):
            return a.argsort()

        size = 3
        for ty in self.tys:
            a = np.arange(1, (size * size) + 1, dtype=ty)

            with dpctl.device_context("opencl:gpu"):
                got = f(a)
                expected = a.argsort()

            self.assertTrue(np.array_equal(expected, got))


@unittest.skipUnless(ensure_dpnp(), "test only when dpNP is available")
class Testdpnp_random_functions(unittest.TestCase):
    sizes = [None, 9, (2, 5), (3, 2, 4)]

    def test_random_sample(self):
        @njit
        def f(size):
            c = np.random.random_sample(size)
            return c

        sizes = [9, (2, 5), (3, 2, 4)]
        for size in sizes:
            with assert_dpnp_implementaion():
                with dpctl.device_context("opencl:gpu"):
                    result = f(size)

            _result = result.ravel()
            for i in range(_result.size):
                self.assertTrue(_result[i] >= 0.0)
                self.assertTrue(_result[i] < 1.0)

    def test_ranf(self):
        @njit
        def f(size):
            c = np.random.ranf(size)
            return c

        sizes = [9, (2, 5), (3, 2, 4)]
        for size in sizes:
            with assert_dpnp_implementaion():
                with dpctl.device_context("opencl:gpu"):
                    result = f(size)

            _result = result.ravel()
            for i in range(_result.size):
                self.assertTrue(_result[i] >= 0.0)
                self.assertTrue(_result[i] < 1.0)

    def test_sample(self):
        @njit
        def f(size):
            c = np.random.sample(size)
            return c

        sizes = [9, (2, 5), (3, 2, 4)]
        for size in sizes:
            with assert_dpnp_implementaion():
                with dpctl.device_context("opencl:gpu"):
                    result = f(size)

            _result = result.ravel()
            for i in range(_result.size):
                self.assertTrue(_result[i] >= 0.0)
                self.assertTrue(_result[i] < 1.0)

    def test_random(self):
        @njit
        def f(size):
            c = np.random.random(size)
            return c

        sizes = [9, (2, 5), (3, 2, 4)]
        for size in sizes:
            with assert_dpnp_implementaion():
                with dpctl.device_context("opencl:gpu"):
                    result = f(size)

            _result = result.ravel()
            for i in range(_result.size):
                self.assertTrue(_result[i] >= 0.0)
                self.assertTrue(_result[i] < 1.0)

    def test_rand(self):
        @njit
        def f():
            c = np.random.rand(3, 2)
            return c

        with assert_dpnp_implementaion():
            with dpctl.device_context("opencl:gpu"):
                result = f()

        _result = result.ravel()
        for i in range(_result.size):
            self.assertTrue(_result[i] >= 0.0)
            self.assertTrue(_result[i] < 1.0)

    def test_randint(self):
        @njit
        def f(low, high, size):
            c = np.random.randint(low, high=high, size=size)
            return c

        @njit
        def f1(low, size):
            c = np.random.randint(low, size=size)
            return c

        @njit
        def f2(low, high):
            c = np.random.randint(low, high=high)
            return c

        @njit
        def f3(low):
            c = np.random.randint(low)
            return c

        sizes = [9, (2, 5), (3, 2, 4)]
        low = 2
        high = 23
        for size in sizes:
            with assert_dpnp_implementaion():
                with dpctl.device_context("opencl:gpu"):
                    result = f(low, high, size)

            _result = result.ravel()
            for i in range(_result.size):
                self.assertTrue(_result[i] >= low)
                self.assertTrue(_result[i] < high)

            with assert_dpnp_implementaion():
                with dpctl.device_context("opencl:gpu"):
                    result = f(low, None, sizes[0])
            _result = result.ravel()

            for i in range(_result.size):
                self.assertTrue(_result[i] >= 0)
                self.assertTrue(_result[i] < low)

            with assert_dpnp_implementaion():
                with dpctl.device_context("opencl:gpu"):
                    result = f1(low, sizes[0])

            _result = result.ravel()

            for i in range(_result.size):
                self.assertTrue(_result[i] >= 0)
                self.assertTrue(_result[i] < low)

            with assert_dpnp_implementaion():
                with dpctl.device_context("opencl:gpu"):
                    result = f2(low, high)

            self.assertTrue(result[0] >= low)
            self.assertTrue(result[0] < high)

            with assert_dpnp_implementaion():
                with dpctl.device_context("opencl:gpu"):
                    result = f3(low)

            self.assertTrue(result[0] >= 0)
            self.assertTrue(result[0] < low)

    def test_random_integers(self):
        @njit
        def f(low, high, size):
            c = np.random.random_integers(low, high=high, size=size)
            return c

        @njit
        def f1(low, size):
            c = np.random.random_integers(low, size=size)
            return c

        @njit
        def f2(low, high):
            c = np.random.random_integers(low, high=high)
            return c

        @njit
        def f3(low):
            c = np.random.random_integers(low)
            return c

        sizes = [9, (2, 5), (3, 2, 4)]
        low = 2
        high = 23
        for size in sizes:
            with assert_dpnp_implementaion():
                with dpctl.device_context("opencl:gpu"):
                    result = f(low, high, size)

            _result = result.ravel()
            for i in range(_result.size):
                self.assertTrue(_result[i] >= low)
                self.assertTrue(_result[i] <= high)

            with assert_dpnp_implementaion():
                with dpctl.device_context("opencl:gpu"):
                    result = f(low, None, sizes[0])

            _result = result.ravel()

            for i in range(_result.size):
                self.assertTrue(_result[i] >= 1)
                self.assertTrue(_result[i] <= low)

            with assert_dpnp_implementaion():
                with dpctl.device_context("opencl:gpu"):
                    result = f1(low, sizes[0])

            _result = result.ravel()

            for i in range(_result.size):
                self.assertTrue(_result[i] >= 1)
                self.assertTrue(_result[i] <= low)

            with assert_dpnp_implementaion():
                with dpctl.device_context("opencl:gpu"):
                    result = f2(low, high)

            self.assertTrue(result[0] >= low)
            self.assertTrue(result[0] <= high)

            with assert_dpnp_implementaion():
                with dpctl.device_context("opencl:gpu"):
                    result = f3(low)

            self.assertTrue(result[0] >= 1)
            self.assertTrue(result[0] <= low)

    def test_beta(self):
        @njit
        def f(a, b, size):
            res = np.random.beta(a, b, size)
            return res

        alpha = 2.56
        beta = 0.8
        for size in self.sizes:
            with assert_dpnp_implementaion():
                with dpctl.device_context("opencl:gpu"):
                    result = f(alpha, beta, size)

            if np.isscalar(result):
                self.assertTrue(result >= 0)
                self.assertTrue(result <= 1.0)
            else:
                final_result = result.ravel()
                self.assertTrue(np.all(final_result >= 0))
                self.assertTrue(np.all(final_result <= 1.0))

    def test_binomial(self):
        @njit
        def f(a, b, size):
            res = np.random.binomial(a, b, size)
            return res

        n = 5
        p = 0.0
        for size in self.sizes:
            with assert_dpnp_implementaion():
                with dpctl.device_context("opencl:gpu"):
                    result = f(n, p, size)

            if np.isscalar(result):
                self.assertTrue(result >= 0)
            else:
                final_result = result.ravel()
                self.assertTrue(np.all(final_result >= 0))
                self.assertTrue(np.all(final_result <= n))

    def test_chisquare(self):
        @njit
        def f(df, size):
            res = np.random.chisquare(df, size)
            return res

        df = 3  # number of degrees of freedom
        for size in self.sizes:
            with assert_dpnp_implementaion():
                with dpctl.device_context("opencl:gpu"):
                    result = f(df, size)

            if np.isscalar(result):
                self.assertTrue(result >= 0)
            else:
                final_result = result.ravel()
                self.assertTrue(np.all(final_result >= 0))

    def test_exponential(self):
        @njit
        def f(scale, size):
            res = np.random.exponential(scale, size)
            return res

        scale = 3.0
        for size in self.sizes:
            with assert_dpnp_implementaion():
                with dpctl.device_context("opencl:gpu"):
                    result = f(scale, size)

            if np.isscalar(result):
                self.assertTrue(result >= 0)
            else:
                final_result = result.ravel()
                self.assertTrue(np.all(final_result >= 0))

    @unittest.skip("AttributeError: 'NoneType' object has no attribute 'ravel'")
    def test_gamma(self):
        @njit
        def f(shape, size):
            res = np.random.gamma(shape=shape, size=size)
            return res

        shape = 2.0
        for size in self.sizes:
            with assert_dpnp_implementaion():
                with dpctl.device_context("opencl:gpu"):
                    result = f(shape, size)

            if np.isscalar(result):
                self.assertTrue(result >= 0)
            else:
                final_result = result.ravel()
                self.assertTrue(np.all(final_result >= 0))

    def test_geometric(self):
        @njit
        def f(p, size):
            res = np.random.geometric(p, size=size)
            return res

        p = 0.35
        for size in self.sizes:
            with assert_dpnp_implementaion():
                with dpctl.device_context("opencl:gpu"):
                    result = f(p, size)

            if np.isscalar(result):
                self.assertTrue(result >= 0)
            else:
                final_result = result.ravel()
                self.assertTrue(np.all(final_result >= 0))

    def test_gumbel(self):
        @njit
        def f(loc, scale, size):
            res = np.random.gumbel(loc=loc, scale=scale, size=size)
            return res

        mu, beta = 0.5, 0.1  # location and scale
        for size in self.sizes:
            with assert_dpnp_implementaion():
                with dpctl.device_context("opencl:gpu"):
                    result = f(mu, beta, size)
                    # TODO: check result, x belongs R

    def test_hypergeometric(self):
        @njit
        def f(ngood, nbad, nsamp, size):
            res = np.random.hypergeometric(ngood, nbad, nsamp, size)
            return res

        ngood, nbad, nsamp = 100, 2, 10
        for size in self.sizes:
            with assert_dpnp_implementaion():
                with dpctl.device_context("opencl:gpu"):
                    result = f(ngood, nbad, nsamp, size)

            if np.isscalar(result):
                self.assertTrue(result >= 0)
                self.assertTrue(result <= min(nsamp, ngood + nbad))
            else:
                final_result = result.ravel()
                self.assertTrue(np.all(final_result >= 0))
                self.assertTrue(np.all(final_result <= min(nsamp, ngood + nbad)))

    def test_laplace(self):
        @njit
        def f(loc, scale, size):
            res = np.random.laplace(loc, scale, size)
            return res

        loc, scale = 0.0, 1.0
        for size in self.sizes:
            with assert_dpnp_implementaion():
                with dpctl.device_context("opencl:gpu"):
                    result = f(loc, scale, size)
                    # TODO: check result, x belongs R

    def test_lognormal(self):
        @njit
        def f(mean, sigma, size):
            res = np.random.lognormal(mean, sigma, size)
            return res

        mu, sigma = 3.0, 1.0  # mean and standard deviation
        for size in self.sizes:
            with assert_dpnp_implementaion():
                with dpctl.device_context("opencl:gpu"):
                    result = f(mu, sigma, size)

            if np.isscalar(result):
                self.assertTrue(result >= 0)
            else:
                final_result = result.ravel()
                self.assertTrue(np.all(final_result >= 0))

    @unittest.skip("DPNP RNG Error: dpnp_rng_multinomial_c() failed")
    def test_multinomial(self):
        @njit
        def f(n, pvals, size):
            res = np.random.multinomial(n, pvals, size)
            return res

        n, pvals = 100, np.array([1 / 7.0] * 5)
        for size in self.sizes:
            with assert_dpnp_implementaion():
                with dpctl.device_context("opencl:gpu"):
                    result = f(n, pvals, size)

            if np.isscalar(result):
                self.assertTrue(result >= 0)
                self.assertTrue(result <= n)
            else:
                final_result = result.ravel()
                self.assertTrue(np.all(final_result >= 0))
                self.assertTrue(np.all(final_result <= n))

    @unittest.skip(
        "No implementation of function Function(<class "
        "'numba_dppy.dpnp_glue.stubs.dpnp.multivariate_normal'>) found for signature"
    )
    def test_multivariate_normal(self):
        @njit
        def f(mean, cov, size):
            res = np.random.multivariate_normal(mean, cov, size)
            return res

        mean, cov = (1, 2), [[1, 0], [0, 1]]
        for size in self.sizes:
            with assert_dpnp_implementaion():
                with dpctl.device_context("opencl:gpu"):
                    result = f(mean, cov, size)
                    # TODO: check result, for multidimensional distribution

    @unittest.skip("DPNP RNG Error: dpnp_rng_negative_binomial_c() failed.")
    def test_negative_binomial(self):
        @njit
        def f(n, p, size):
            res = np.random.negative_binomial(n, p, size)
            return res

        n, p = 1, 0.1
        for size in self.sizes:
            with assert_dpnp_implementaion():
                with dpctl.device_context("opencl:gpu"):
                    result = f(n, p, size)

            if np.isscalar(result):
                self.assertTrue(result >= 0)
            else:
                final_result = result.ravel()
                self.assertTrue(np.all(final_result >= 0))

    def test_normal(self):
        @njit
        def f(loc, scale, size):
            res = np.random.normal(loc, scale, size)
            return res

        sizes = (1000,)
        mu, sigma = 0.0, 0.1  # mean and standard deviation
        for size in sizes:
            with assert_dpnp_implementaion():
                with dpctl.device_context("opencl:gpu"):
                    result = f(mu, sigma, size)

            if np.isscalar(result):
                self.assertTrue(abs(mu - np.mean(result)) < 0.01)
            else:
                final_result = result.ravel()
                self.assertTrue(abs(mu - np.mean(final_result)) < 0.01)

    def test_poisson(self):
        @njit
        def f(lam, size):
            res = np.random.poisson(lam, size)
            return res

        lam = 5.0  # lambda
        for size in self.sizes:
            with assert_dpnp_implementaion():
                with dpctl.device_context("opencl:gpu"):
                    result = f(lam, size)

            if np.isscalar(result):
                self.assertTrue(result >= 0.0)
            else:
                final_result = result.ravel()
                self.assertTrue(np.all(final_result >= 0.0))

    def test_rayleigh(self):
        @njit
        def f(scale, size):
            res = np.random.rayleigh(scale, size)
            return res

        scale = 2.0  # lambda
        for size in self.sizes:
            with assert_dpnp_implementaion():
                with dpctl.device_context("opencl:gpu"):
                    result = f(scale, size)

            if np.isscalar(result):
                self.assertTrue(result >= 0.0)
            else:
                final_result = result.ravel()
                self.assertTrue(np.all(final_result >= 0.0))

    def test_standard_cauchy(self):
        @njit
        def f(size):
            res = np.random.standard_cauchy(size)
            return res

        for size in self.sizes:
            with assert_dpnp_implementaion():
                with dpctl.device_context("opencl:gpu"):
                    result = f(size)
                    # TODO: check result, x belongs R

    def test_standard_exponential(self):
        @njit
        def f(size):
            res = np.random.standard_exponential(size)
            return res

        for size in self.sizes:
            with assert_dpnp_implementaion():
                with dpctl.device_context("opencl:gpu"):
                    result = f(size)

            if np.isscalar(result):
                self.assertTrue(result >= 0.0)
            else:
                final_result = result.ravel()
                self.assertTrue(np.all(final_result >= 0.0))

    def test_standard_gamma(self):
        @njit
        def f(shape, size):
            res = np.random.standard_gamma(shape, size)
            return res

        shape = 2.0
        for size in self.sizes:
            with assert_dpnp_implementaion():
                with dpctl.device_context("opencl:gpu"):
                    result = f(shape, size)

            if np.isscalar(result):
                self.assertTrue(result >= 0.0)
            else:
                final_result = result.ravel()
                self.assertTrue(np.all(final_result >= 0.0))

    def test_standard_normal(self):
        @njit
        def f(size):
            res = np.random.standard_normal(size)
            return res

        for size in self.sizes:
            with assert_dpnp_implementaion():
                with dpctl.device_context("opencl:gpu"):
                    result = f(size)
                    # TODO: check result, x belongs R

    def test_uniform(self):
        @njit
        def f(low, high, size):
            res = np.random.uniform(low=low, high=high, size=size)
            return res

        low, high = -1.0, 0.0
        for size in self.sizes:
            with assert_dpnp_implementaion():
                with dpctl.device_context("opencl:gpu"):
                    result = f(low, high, size)

            if np.isscalar(result):
                self.assertTrue(result >= low)
                self.assertTrue(result < high)
            else:
                final_result = result.ravel()
                self.assertTrue(np.all(final_result >= low))
                self.assertTrue(np.all(final_result < high))

    def test_weibull(self):
        @njit
        def f(a, size):
            res = np.random.weibull(a, size)
            return res

        a = 5.0
        for size in self.sizes:
            with assert_dpnp_implementaion():
                with dpctl.device_context("opencl:gpu"):
                    result = f(a, size)

            if np.isscalar(result):
                self.assertTrue(result >= 0.0)
            else:
                final_result = result.ravel()
                self.assertTrue(np.all(final_result >= 0.0))


@unittest.skipUnless(
    ensure_dpnp() and dpctl.has_gpu_queues(), "test only when dpNP is available"
)
class Testdpnp_transcendentals_functions(unittest.TestCase):
    tys = [np.int32, np.uint32, np.int64, np.uint64, np.float, np.double]
    nantys = [np.float, np.double]

    def test_sum(self):
        @njit
        def f(a):
            c = np.sum(a)
            return c

        with assert_dpnp_implementaion():
            self.assertTrue(check_for_different_datatypes(f, np.sum, [10], 1, self.tys))
            self.assertTrue(check_for_dimensions(f, np.sum, [10, 2], self.tys))
            self.assertTrue(check_for_dimensions(f, np.sum, [10, 2, 3], self.tys))

    def test_prod(self):
        @njit
        def f(a):
            c = np.prod(a)
            return c

        with assert_dpnp_implementaion():
            self.assertTrue(
                check_for_different_datatypes(f, np.prod, [10], 1, self.tys)
            )
            self.assertTrue(check_for_dimensions(f, np.prod, [10, 2], self.tys))
            self.assertTrue(check_for_dimensions(f, np.prod, [10, 2, 3], self.tys))

    def test_nansum(self):
        @njit
        def f(a):
            c = np.nansum(a)
            return c

        with assert_dpnp_implementaion():
            self.assertTrue(
                check_for_different_datatypes(f, np.nansum, [10], 1, self.tys)
            )
            self.assertTrue(check_for_dimensions(f, np.nansum, [10, 2], self.tys))
            self.assertTrue(check_for_dimensions(f, np.nansum, [10, 2, 3], self.tys))

        a = np.array([[1, 2], [1, np.nan]])

        for ty in self.nantys:
            ary = np.array(a, dtype=ty)

            with assert_dpnp_implementaion():
                with dpctl.device_context("opencl:gpu"):
                    got = f(ary)

            expected = np.nansum(ary)
            max_abs_err = np.sum(got) - np.sum(expected)
            self.assertTrue(max_abs_err < 1e-4)

    def test_nanprod(self):
        @njit
        def f(a):
            c = np.nanprod(a)
            return c

        with assert_dpnp_implementaion():
            self.assertTrue(
                check_for_different_datatypes(f, np.nanprod, [10], 1, self.tys)
            )
            self.assertTrue(check_for_dimensions(f, np.nanprod, [10, 2], self.tys))
            self.assertTrue(check_for_dimensions(f, np.nanprod, [10, 2, 3], self.tys))

        a = np.array([[1, 2], [1, np.nan]])

        for ty in self.nantys:
            ary = np.array(a, dtype=ty)

            with assert_dpnp_implementaion():
                with dpctl.device_context("opencl:gpu"):
                    got = f(ary)

            expected = np.nanprod(ary)
            max_abs_err = np.sum(got) - np.sum(expected)
            self.assertTrue(max_abs_err < 1e-4)


@unittest.skipUnless(
    ensure_dpnp() and dpctl.has_gpu_queues(), "test only when dpNP and GPU is available"
)
class Testdpnp_functions(unittest.TestCase):
    N = 10

    a = np.array(np.random.random(N), dtype=np.float32)
    b = np.array(np.random.random(N), dtype=np.float32)
    tys = [np.int32, np.uint32, np.int64, np.uint64, np.float, np.double]

    def test_argmax(self):
        @njit
        def f(a):
            c = np.argmax(a)
            return c

        self.assertTrue(check_for_different_datatypes(f, np.argmax, [10], 1, self.tys))
        self.assertTrue(check_for_dimensions(f, np.argmax, [10, 2], self.tys))
        self.assertTrue(check_for_dimensions(f, np.argmax, [10, 2, 3], self.tys))

    def test_max(self):
        @njit
        def f(a):
            c = np.max(a)
            return c

        self.assertTrue(check_for_different_datatypes(f, np.max, [10], 1, self.tys))
        self.assertTrue(check_for_dimensions(f, np.max, [10, 2], self.tys))
        self.assertTrue(check_for_dimensions(f, np.max, [10, 2, 3], self.tys))

    def test_amax(self):
        @njit
        def f(a):
            c = np.amax(a)
            return c

        self.assertTrue(check_for_different_datatypes(f, np.amax, [10], 1, self.tys))
        self.assertTrue(check_for_dimensions(f, np.amax, [10, 2], self.tys))
        self.assertTrue(check_for_dimensions(f, np.amax, [10, 2, 3], self.tys))

    def test_argmin(self):
        @njit
        def f(a):
            c = np.argmin(a)
            return c

        self.assertTrue(check_for_different_datatypes(f, np.argmin, [10], 1, self.tys))
        self.assertTrue(check_for_dimensions(f, np.argmin, [10, 2], self.tys))
        self.assertTrue(check_for_dimensions(f, np.argmin, [10, 2, 3], self.tys))

    def test_min(self):
        @njit
        def f(a):
            c = np.min(a)
            return c

        self.assertTrue(check_for_different_datatypes(f, np.min, [10], 1, self.tys))
        self.assertTrue(check_for_dimensions(f, np.min, [10, 2], self.tys))
        self.assertTrue(check_for_dimensions(f, np.min, [10, 2, 3], self.tys))

    def test_amin(self):
        @njit
        def f(a):
            c = np.amin(a)
            return c

        self.assertTrue(check_for_different_datatypes(f, np.min, [10], 1, self.tys))
        self.assertTrue(check_for_dimensions(f, np.min, [10, 2], self.tys))
        self.assertTrue(check_for_dimensions(f, np.min, [10, 2, 3], self.tys))

    def test_argsort(self):
        @njit
        def f(a):
            c = np.argsort(a)
            return c

        self.assertTrue(
            check_for_different_datatypes(f, np.argsort, [10], 1, self.tys, np_all=True)
        )

    def test_median(self):
        @njit
        def f(a):
            c = np.median(a)
            return c

        self.assertTrue(check_for_different_datatypes(f, np.median, [10], 1, self.tys))
        self.assertTrue(check_for_dimensions(f, np.median, [10, 2], self.tys))
        self.assertTrue(check_for_dimensions(f, np.median, [10, 2, 3], self.tys))

    def test_mean(self):
        @njit
        def f(a):
            c = np.mean(a)
            return c

        self.assertTrue(check_for_different_datatypes(f, np.mean, [10], 1, self.tys))
        self.assertTrue(check_for_dimensions(f, np.mean, [10, 2], self.tys))
        self.assertTrue(check_for_dimensions(f, np.mean, [10, 2, 3], self.tys))

    def test_matmul(self):
        @njit
        def f(a, b):
            c = np.matmul(a, b)
            return c

        self.assertTrue(
            check_for_different_datatypes(
                f,
                np.matmul,
                [10, 5, 5, 10],
                2,
                [np.float, np.double],
                np_all=True,
                matrix=[True, True],
            )
        )

    def test_dot(self):
        @njit
        def f(a, b):
            c = np.dot(a, b)
            return c

        self.assertTrue(
            check_for_different_datatypes(
                f, np.dot, [10, 1, 10, 1], 2, [np.float, np.double]
            )
        )
        self.assertTrue(
            check_for_different_datatypes(
                f,
                np.dot,
                [10, 1, 10, 2],
                2,
                [np.float, np.double],
                matrix=[False, True],
                np_all=True,
            )
        )
        self.assertTrue(
            check_for_different_datatypes(
                f,
                np.dot,
                [2, 10, 10, 1],
                2,
                [np.float, np.double],
                matrix=[True, False],
                np_all=True,
            )
        )
        self.assertTrue(
            check_for_different_datatypes(
                f,
                np.dot,
                [10, 2, 2, 10],
                2,
                [np.float, np.double],
                matrix=[True, True],
                np_all=True,
            )
        )

    def test_cov(self):
        @njit
        def f(a):
            c = np.cov(a)
            return c

        self.assertTrue(
            check_for_different_datatypes(
                f, np.cov, [10, 7], 1, self.tys, matrix=[True], np_all=True
            )
        )

    def test_dpnp_interacting_with_parfor(self):
        def f(a, b):
            c = np.sum(a)
            e = np.add(b, a)
            d = c + e
            return d

        njit_f = njit(f)
        got = njit_f(self.a, self.b)
        expected = f(self.a, self.b)

        max_abs_err = got.sum() - expected.sum()
        self.assertTrue(max_abs_err < 1e-4)


@unittest.skipUnless(
    ensure_dpnp() and dpctl.has_gpu_queues(), "test only when dpNP and GPU is available"
)
class Testdpnp_array_ops_functions(unittest.TestCase):
    tys = [np.int32, np.uint32, np.int64, np.uint64, np.float, np.double]

<<<<<<< HEAD
    def test_cumsum(self):
        @njit
        def f(a):
            c = np.cumsum(a)
=======
    def test_sort(self):
        @njit
        def f(a):
            c = np.sort(a)
>>>>>>> 6959fd92
            return c

        with assert_dpnp_implementaion():
            self.assertTrue(
<<<<<<< HEAD
                check_for_different_datatypes(f, np.cumsum, [10], 1, self.tys, True)
            )
            self.assertTrue(check_for_dimensions(f, np.cumsum, [10, 2], self.tys, True))
            self.assertTrue(
                check_for_dimensions(f, np.cumsum, [10, 2, 3], self.tys, True)
            )

    def test_cumprod(self):
        @njit
        def f(a):
            c = np.cumprod(a)
            return c

        with assert_dpnp_implementaion():
            self.assertTrue(
                check_for_different_datatypes(f, np.cumprod, [10], 1, self.tys, True)
            )
            self.assertTrue(
                check_for_dimensions(f, np.cumprod, [10, 2], self.tys, True)
            )
            self.assertTrue(
                check_for_dimensions(f, np.cumprod, [10, 2, 3], self.tys, True)
=======
                check_for_different_datatypes(
                    f, np.sort, [10], 1, self.tys, np_all=True
                )
>>>>>>> 6959fd92
            )


if __name__ == "__main__":
    unittest.main()<|MERGE_RESOLUTION|>--- conflicted
+++ resolved
@@ -1408,22 +1408,14 @@
 class Testdpnp_array_ops_functions(unittest.TestCase):
     tys = [np.int32, np.uint32, np.int64, np.uint64, np.float, np.double]
 
-<<<<<<< HEAD
     def test_cumsum(self):
         @njit
         def f(a):
             c = np.cumsum(a)
-=======
-    def test_sort(self):
-        @njit
-        def f(a):
-            c = np.sort(a)
->>>>>>> 6959fd92
             return c
 
         with assert_dpnp_implementaion():
             self.assertTrue(
-<<<<<<< HEAD
                 check_for_different_datatypes(f, np.cumsum, [10], 1, self.tys, True)
             )
             self.assertTrue(check_for_dimensions(f, np.cumsum, [10, 2], self.tys, True))
@@ -1446,11 +1438,19 @@
             )
             self.assertTrue(
                 check_for_dimensions(f, np.cumprod, [10, 2, 3], self.tys, True)
-=======
+            )
+
+    def test_sort(self):
+        @njit
+        def f(a):
+            c = np.sort(a)
+            return c
+
+        with assert_dpnp_implementaion():
+            self.assertTrue(
                 check_for_different_datatypes(
                     f, np.sort, [10], 1, self.tys, np_all=True
                 )
->>>>>>> 6959fd92
             )
 
 
