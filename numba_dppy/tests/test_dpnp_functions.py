#! /usr/bin/env python
# Copyright 2021 Intel Corporation
#
# Licensed under the Apache License, Version 2.0 (the "License");
# you may not use this file except in compliance with the License.
# You may obtain a copy of the License at
#
#      http://www.apache.org/licenses/LICENSE-2.0
#
# Unless required by applicable law or agreed to in writing, software
# distributed under the License is distributed on an "AS IS" BASIS,
# WITHOUT WARRANTIES OR CONDITIONS OF ANY KIND, either express or implied.
# See the License for the specific language governing permissions and
# limitations under the License.

import numpy as np
from numba import njit
import dpctl
import unittest
from numba_dppy.testing import ensure_dpnp, assert_dpnp_implementaion


def check_for_different_datatypes(
    fn, test_fn, dims, arg_count, tys, np_all=False, matrix=None
):
    if arg_count == 1:
        for ty in tys:
            if matrix and matrix[0]:
                a = np.array(np.random.random(dims[0] * dims[1]), dtype=ty).reshape(
                    dims[0], dims[1]
                )
            else:
                a = np.array(np.random.random(dims[0]), dtype=ty)

            with dpctl.device_context("opencl:gpu"):
                c = fn(a)

            d = test_fn(a)
            if np_all:
                max_abs_err = np.all(c - d)
            else:
                max_abs_err = c - d
            if not (max_abs_err < 1e-4):
                return False

    elif arg_count == 2:
        for ty in tys:
            if matrix and matrix[0]:
                a = np.array(np.random.random(dims[0] * dims[1]), dtype=ty).reshape(
                    dims[0], dims[1]
                )
            else:
                a = np.array(np.random.random(dims[0] * dims[1]), dtype=ty)
            if matrix and matrix[1]:
                b = np.array(np.random.random(dims[2] * dims[3]), dtype=ty).reshape(
                    dims[2], dims[3]
                )
            else:
                b = np.array(np.random.random(dims[2] * dims[3]), dtype=ty)

            with dpctl.device_context("opencl:gpu"):
                c = fn(a, b)

            d = test_fn(a, b)
            if np_all:
                max_abs_err = np.sum(c - d)
            else:
                max_abs_err = c - d
            if not (max_abs_err < 1e-4):
                return False

    return True


def check_for_different_datatypes_array_creations(
    fn, test_fn, dims, tys, np_all=False, matrix=None, fill_value=0, func_like=True
):
    for ty in tys:
        if matrix and matrix[0]:
            a = np.array(np.random.random(dims[0] * dims[1]), dtype=ty).reshape(
                dims[0], dims[1]
            )
        else:
            a = np.array(np.random.random(dims[0]), dtype=ty)
        b_dppy = np.array([fill_value], dtype=ty)
        b_numpy = b_dppy[0]

        with dpctl.device_context("opencl:gpu"):
            c = fn(a, b_dppy)

        if func_like:
            d = test_fn(a, b_numpy)
        else:
            d = test_fn(a.shape, b_numpy)

        if np_all:
            max_abs_err = np.all(c - d)
        else:
            max_abs_err = c - d
        if not (max_abs_err < 1e-4):
            return False
    return True


def check_for_dimensions(fn, test_fn, dims, tys, np_all=False):
    total_size = 1
    for d in dims:
        total_size *= d

    for ty in tys:
        a = np.array(np.random.random(total_size), dtype=ty).reshape(dims)

        with dpctl.device_context("opencl:gpu"):
            c = fn(a)

        d = test_fn(a)
        if np_all:
            max_abs_err = np.all(c - d)
        else:
            max_abs_err = c - d
        if not (max_abs_err < 1e-4):
            return False

    return True


# From https://github.com/IntelPython/dpnp/blob/0.4.0/tests/test_linalg.py#L8
def vvsort(val, vec, size):
    for i in range(size):
        imax = i
        for j in range(i + 1, size):
            if np.abs(val[imax]) < np.abs(val[j]):
                imax = j

        temp = val[i]
        val[i] = val[imax]
        val[imax] = temp

        if not (vec is None):
            for k in range(size):
                temp = vec[k, i]
                vec[k, i] = vec[k, imax]
                vec[k, imax] = temp


def sample_matrix(m, dtype, order="C"):
    # pd. (positive definite) matrix has eigenvalues in Z+
    np.random.seed(0)  # repeatable seed
    A = np.random.rand(m, m)
    # orthonormal q needed to form up q^{-1}*D*q
    # no "orth()" in numpy
    q, _ = np.linalg.qr(A)
    L = np.arange(1, m + 1)  # some positive eigenvalues
    Q = np.dot(np.dot(q.T, np.diag(L)), q)  # construct
    Q = np.array(Q, dtype=dtype, order=order)  # sort out order/type
    return Q


@unittest.skipUnless(ensure_dpnp(), "test only when dpNP is available")
class Testdpnp_linalg_functions(unittest.TestCase):
    tys = [np.int32, np.int64, np.float, np.double]

    def test_eig(self):
        @njit
        def f(a):
            return np.linalg.eig(a)

        size = 3
        for ty in self.tys:
            a = np.arange(size * size, dtype=ty).reshape((size, size))
            symm_a = (
                np.tril(a)
                + np.tril(a, -1).T
                + np.diag(np.full((size,), size * size, dtype=ty))
            )

            with dpctl.device_context("opencl:gpu"):
                got_val, got_vec = f(symm_a)

            np_val, np_vec = np.linalg.eig(symm_a)

            # sort val/vec by abs value
            vvsort(got_val, got_vec, size)
            vvsort(np_val, np_vec, size)

            # NP change sign of vectors
            for i in range(np_vec.shape[1]):
                if np_vec[0, i] * got_vec[0, i] < 0:
                    np_vec[:, i] = -np_vec[:, i]

            self.assertTrue(np.allclose(got_val, np_val))
            self.assertTrue(np.allclose(got_vec, np_vec))

    def test_matmul(self):
        @njit
        def f(a, b):
            c = np.matmul(a, b)
            return c

        self.assertTrue(
            check_for_different_datatypes(
                f,
                np.matmul,
                [10, 5, 5, 10],
                2,
                [np.int32, np.int64, np.float, np.double],
                np_all=True,
                matrix=[True, True],
            )
        )

    def test_dot(self):
        @njit
        def f(a, b):
            c = np.dot(a, b)
            return c

        self.assertTrue(
            check_for_different_datatypes(
                f, np.dot, [10, 1, 10, 1], 2, [np.int32, np.int64, np.float, np.double]
            )
        )
        self.assertTrue(
            check_for_different_datatypes(
                f,
                np.dot,
                [10, 1, 10, 2],
                2,
                [np.int32, np.int64, np.float, np.double],
                matrix=[False, True],
                np_all=True,
            )
        )
        self.assertTrue(
            check_for_different_datatypes(
                f,
                np.dot,
                [2, 10, 10, 1],
                2,
                [np.int32, np.int64, np.float, np.double],
                matrix=[True, False],
                np_all=True,
            )
        )
        self.assertTrue(
            check_for_different_datatypes(
                f,
                np.dot,
                [10, 2, 2, 10],
                2,
                [np.int32, np.int64, np.float, np.double],
                matrix=[True, True],
                np_all=True,
            )
        )

    @unittest.skip("")
    def test_cholesky(self):
        @njit
        def f(a):
            c = np.linalg.cholesky(a)
            return c

        with dpctl.device_context("opencl:gpu"):
            for ty in self.tys:
                a = np.array([[1, -2], [2, 5]], dtype=ty)
                got = f(a)
                expected = np.linalg.cholesky(a)
                self.assertTrue(np.array_equal(got, expected))

    @unittest.skip("")
    def test_det(self):
        @njit
        def f(a):
            c = np.linalg.det(a)
            return c

        arrays = [
            [[0, 0], [0, 0]],
            [[1, 2], [1, 2]],
            [[1, 2], [3, 4]],
            [[[1, 2], [3, 4]], [[1, 2], [2, 1]], [[1, 3], [3, 1]]],
            [
                [[[1, 2], [3, 4]], [[1, 2], [2, 1]]],
                [[[1, 3], [3, 1]], [[0, 1], [1, 3]]],
            ],
        ]

        with dpctl.device_context("opencl:gpu"):
            for ary in arrays:
                for ty in self.tys:
                    a = np.array(ary, dtype=ty)
                    got = f(a)
                    expected = np.linalg.det(a)
                    self.assertTrue(np.array_equal(got, expected))

    def test_multi_dot(self):
        @njit
        def f(A, B, C, D):
            c = np.linalg.multi_dot([A, B, C, D])
            return c

        A = np.random.random((10000, 100))
        B = np.random.random((100, 1000))
        C = np.random.random((1000, 5))
        D = np.random.random((5, 333))

        with assert_dpnp_implementaion():
            with dpctl.device_context("opencl:gpu"):
                got = f(A, B, C, D)

        expected = np.linalg.multi_dot([A, B, C, D])
        self.assertTrue(np.allclose(got, expected, atol=1e-04))

    def test_vdot(self):
        @njit
        def f(a, b):
            c = np.vdot(a, b)
            return c

        self.assertTrue(
            check_for_different_datatypes(
                f, np.vdot, [10, 1, 10, 1], 2, [np.int32, np.int64, np.float, np.double]
            )
        )
        self.assertTrue(
            check_for_different_datatypes(
                f,
                np.vdot,
                [10, 1, 10, 1],
                2,
                [np.int32, np.int64, np.float, np.double],
                matrix=[False, True],
                np_all=True,
            )
        )
        self.assertTrue(
            check_for_different_datatypes(
                f,
                np.vdot,
                [2, 10, 10, 2],
                2,
                [np.int32, np.int64, np.float, np.double],
                matrix=[True, False],
                np_all=True,
            )
        )
        self.assertTrue(
            check_for_different_datatypes(
                f,
                np.vdot,
                [10, 2, 2, 10],
                2,
                [np.int32, np.int64, np.float, np.double],
                matrix=[True, True],
                np_all=True,
            )
        )

    def test_matrix_power(self):
        @njit
        def f(a, n):
            c = np.linalg.matrix_power(a, n)
            return c

        arrays = [
            [[0, 0], [0, 0]],
            [[1, 2], [1, 2]],
            [[1, 2], [3, 4]],
        ]

        ns = [2, 3, 0]
        with dpctl.device_context("opencl:gpu"):
            for n in ns:
                for ary in arrays:
                    for ty in self.tys:
                        a = np.array(ary, dtype=ty)
                        got = f(a, n)
                        expected = np.linalg.matrix_power(a, n)
                        self.assertTrue(np.allclose(got, expected))

    @unittest.skip("")
    def test_matrix_rank(self):
        @njit
        def f(a):
            c = np.linalg.matrix_rank(a)
            return c

        arrays = [np.eye(4), np.ones((4,)), np.ones((4, 4)), np.zeros((4,))]

        with dpctl.device_context("opencl:gpu"):
            for ary in arrays:
                for ty in self.tys:
                    a = np.array(ary, dtype=ty)
                    got = f(a)
                    expected = np.linalg.matrix_rank(a)
                    print(got, expected)
                    self.assertTrue(np.allclose(got, expected))

    def test_eigvals(self):
        @njit
        def f(a):
            return np.linalg.eigvals(a)

        size = 3
        for ty in self.tys:
            a = np.arange(size * size, dtype=ty).reshape((size, size))
            symm_a = (
                np.tril(a)
                + np.tril(a, -1).T
                + np.diag(np.full((size,), size * size, dtype=ty))
            )

            with dpctl.device_context("opencl:gpu"):
                got_val = f(symm_a)

            np_val = np.linalg.eigvals(symm_a)

            # sort val by abs value
            vvsort(got_val, None, size)
            vvsort(np_val, None, size)

            self.assertTrue(np.allclose(got_val, np_val))


@unittest.skipUnless(ensure_dpnp(), "test only when dpNP is available")
class Testdpnp_ndarray_functions(unittest.TestCase):
    tys = [np.int32, np.uint32, np.int64, np.uint64, np.float, np.double]

    def test_ndarray_sum(self):
        @njit
        def f(a):
            return a.sum()

        size = 3
        for ty in self.tys:
            a = np.arange(size * size, dtype=ty).reshape((size, size))

            with dpctl.device_context("opencl:gpu"):
                got = f(a)
                expected = a.sum()

            self.assertTrue(expected == got)

    def test_ndarray_prod(self):
        @njit
        def f(a):
            return a.prod()

        size = 3
        for ty in self.tys:
            a = np.arange(1, (size * size) + 1, dtype=ty).reshape((size, size))

            with dpctl.device_context("opencl:gpu"):
                got = f(a)
                expected = a.prod()

            self.assertTrue(expected == got)

    def test_ndarray_max(self):
        @njit
        def f(a):
            return a.max()

        size = 3
        for ty in self.tys:
            a = np.arange(1, (size * size) + 1, dtype=ty).reshape((size, size))

            with dpctl.device_context("opencl:gpu"):
                got = f(a)
                expected = a.max()

            self.assertTrue(expected == got)

    def test_ndarray_min(self):
        @njit
        def f(a):
            return a.min()

        size = 3
        for ty in self.tys:
            a = np.arange(1, (size * size) + 1, dtype=ty).reshape((size, size))

            with dpctl.device_context("opencl:gpu"):
                got = f(a)
                expected = a.min()

            self.assertTrue(expected == got)

    def test_ndarray_mean(self):
        @njit
        def f(a):
            return a.mean()

        size = 3
        for ty in self.tys:
            a = np.arange(1, (size * size) + 1, dtype=ty).reshape((size, size))

            with dpctl.device_context("opencl:gpu"):
                got = f(a)
                expected = a.mean()

            self.assertTrue(expected == got)

    def test_ndarray_argmax(self):
        @njit
        def f(a):
            return a.argmax()

        size = 3
        for ty in self.tys:
            a = np.arange(1, (size * size) + 1, dtype=ty).reshape((size, size))

            with dpctl.device_context("opencl:gpu"):
                got = f(a)
                expected = a.argmax()

            self.assertTrue(expected == got)

    def test_ndarray_argmin(self):
        @njit
        def f(a):
            return a.argmin()

        size = 3
        for ty in self.tys:
            a = np.arange(1, (size * size) + 1, dtype=ty).reshape((size, size))

            with dpctl.device_context("opencl:gpu"):
                got = f(a)
                expected = a.argmin()

            self.assertTrue(expected == got)

    def test_ndarray_argsort(self):
        @njit
        def f(a):
            return a.argsort()

        size = 3
        for ty in self.tys:
            a = np.arange(1, (size * size) + 1, dtype=ty)

            with dpctl.device_context("opencl:gpu"):
                got = f(a)
                expected = a.argsort()

            self.assertTrue(np.array_equal(expected, got))


@unittest.skipUnless(ensure_dpnp(), "test only when dpNP is available")
class Testdpnp_random_functions(unittest.TestCase):
    sizes = [None, 9, (2, 5), (3, 2, 4)]

    def test_random_sample(self):
        @njit
        def f(size):
            c = np.random.random_sample(size)
            return c

        sizes = [9, (2, 5), (3, 2, 4)]
        for size in sizes:
            with assert_dpnp_implementaion():
                with dpctl.device_context("opencl:gpu"):
                    result = f(size)

            _result = result.ravel()
            for i in range(_result.size):
                self.assertTrue(_result[i] >= 0.0)
                self.assertTrue(_result[i] < 1.0)

    def test_ranf(self):
        @njit
        def f(size):
            c = np.random.ranf(size)
            return c

        sizes = [9, (2, 5), (3, 2, 4)]
        for size in sizes:
            with assert_dpnp_implementaion():
                with dpctl.device_context("opencl:gpu"):
                    result = f(size)

            _result = result.ravel()
            for i in range(_result.size):
                self.assertTrue(_result[i] >= 0.0)
                self.assertTrue(_result[i] < 1.0)

    def test_sample(self):
        @njit
        def f(size):
            c = np.random.sample(size)
            return c

        sizes = [9, (2, 5), (3, 2, 4)]
        for size in sizes:
            with assert_dpnp_implementaion():
                with dpctl.device_context("opencl:gpu"):
                    result = f(size)

            _result = result.ravel()
            for i in range(_result.size):
                self.assertTrue(_result[i] >= 0.0)
                self.assertTrue(_result[i] < 1.0)

    def test_random(self):
        @njit
        def f(size):
            c = np.random.random(size)
            return c

        sizes = [9, (2, 5), (3, 2, 4)]
        for size in sizes:
            with assert_dpnp_implementaion():
                with dpctl.device_context("opencl:gpu"):
                    result = f(size)

            _result = result.ravel()
            for i in range(_result.size):
                self.assertTrue(_result[i] >= 0.0)
                self.assertTrue(_result[i] < 1.0)

    def test_rand(self):
        @njit
        def f():
            c = np.random.rand(3, 2)
            return c

        with assert_dpnp_implementaion():
            with dpctl.device_context("opencl:gpu"):
                result = f()

        _result = result.ravel()
        for i in range(_result.size):
            self.assertTrue(_result[i] >= 0.0)
            self.assertTrue(_result[i] < 1.0)

    def test_randint(self):
        @njit
        def f(low, high, size):
            c = np.random.randint(low, high=high, size=size)
            return c

        @njit
        def f1(low, size):
            c = np.random.randint(low, size=size)
            return c

        @njit
        def f2(low, high):
            c = np.random.randint(low, high=high)
            return c

        @njit
        def f3(low):
            c = np.random.randint(low)
            return c

        sizes = [9, (2, 5), (3, 2, 4)]
        low = 2
        high = 23
        for size in sizes:
            with assert_dpnp_implementaion():
                with dpctl.device_context("opencl:gpu"):
                    result = f(low, high, size)

            _result = result.ravel()
            for i in range(_result.size):
                self.assertTrue(_result[i] >= low)
                self.assertTrue(_result[i] < high)

            with assert_dpnp_implementaion():
                with dpctl.device_context("opencl:gpu"):
                    result = f(low, None, sizes[0])
            _result = result.ravel()

            for i in range(_result.size):
                self.assertTrue(_result[i] >= 0)
                self.assertTrue(_result[i] < low)

            with assert_dpnp_implementaion():
                with dpctl.device_context("opencl:gpu"):
                    result = f1(low, sizes[0])

            _result = result.ravel()

            for i in range(_result.size):
                self.assertTrue(_result[i] >= 0)
                self.assertTrue(_result[i] < low)

            with assert_dpnp_implementaion():
                with dpctl.device_context("opencl:gpu"):
                    result = f2(low, high)

            self.assertTrue(result[0] >= low)
            self.assertTrue(result[0] < high)

            with assert_dpnp_implementaion():
                with dpctl.device_context("opencl:gpu"):
                    result = f3(low)

            self.assertTrue(result[0] >= 0)
            self.assertTrue(result[0] < low)

    def test_random_integers(self):
        @njit
        def f(low, high, size):
            c = np.random.random_integers(low, high=high, size=size)
            return c

        @njit
        def f1(low, size):
            c = np.random.random_integers(low, size=size)
            return c

        @njit
        def f2(low, high):
            c = np.random.random_integers(low, high=high)
            return c

        @njit
        def f3(low):
            c = np.random.random_integers(low)
            return c

        sizes = [9, (2, 5), (3, 2, 4)]
        low = 2
        high = 23
        for size in sizes:
            with assert_dpnp_implementaion():
                with dpctl.device_context("opencl:gpu"):
                    result = f(low, high, size)

            _result = result.ravel()
            for i in range(_result.size):
                self.assertTrue(_result[i] >= low)
                self.assertTrue(_result[i] <= high)

            with assert_dpnp_implementaion():
                with dpctl.device_context("opencl:gpu"):
                    result = f(low, None, sizes[0])

            _result = result.ravel()

            for i in range(_result.size):
                self.assertTrue(_result[i] >= 1)
                self.assertTrue(_result[i] <= low)

            with assert_dpnp_implementaion():
                with dpctl.device_context("opencl:gpu"):
                    result = f1(low, sizes[0])

            _result = result.ravel()

            for i in range(_result.size):
                self.assertTrue(_result[i] >= 1)
                self.assertTrue(_result[i] <= low)

            with assert_dpnp_implementaion():
                with dpctl.device_context("opencl:gpu"):
                    result = f2(low, high)

            self.assertTrue(result[0] >= low)
            self.assertTrue(result[0] <= high)

            with assert_dpnp_implementaion():
                with dpctl.device_context("opencl:gpu"):
                    result = f3(low)

            self.assertTrue(result[0] >= 1)
            self.assertTrue(result[0] <= low)

    def test_beta(self):
        @njit
        def f(a, b, size):
            res = np.random.beta(a, b, size)
            return res

        alpha = 2.56
        beta = 0.8
        for size in self.sizes:
            with assert_dpnp_implementaion():
                with dpctl.device_context("opencl:gpu"):
                    result = f(alpha, beta, size)

            if np.isscalar(result):
                self.assertTrue(result >= 0)
                self.assertTrue(result <= 1.0)
            else:
                final_result = result.ravel()
                self.assertTrue(np.all(final_result >= 0))
                self.assertTrue(np.all(final_result <= 1.0))

    def test_binomial(self):
        @njit
        def f(a, b, size):
            res = np.random.binomial(a, b, size)
            return res

        n = 5
        p = 0.0
        for size in self.sizes:
            with assert_dpnp_implementaion():
                with dpctl.device_context("opencl:gpu"):
                    result = f(n, p, size)

            if np.isscalar(result):
                self.assertTrue(result >= 0)
            else:
                final_result = result.ravel()
                self.assertTrue(np.all(final_result >= 0))
                self.assertTrue(np.all(final_result <= n))

    def test_chisquare(self):
        @njit
        def f(df, size):
            res = np.random.chisquare(df, size)
            return res

        df = 3  # number of degrees of freedom
        for size in self.sizes:
            with assert_dpnp_implementaion():
                with dpctl.device_context("opencl:gpu"):
                    result = f(df, size)

            if np.isscalar(result):
                self.assertTrue(result >= 0)
            else:
                final_result = result.ravel()
                self.assertTrue(np.all(final_result >= 0))

    def test_exponential(self):
        @njit
        def f(scale, size):
            res = np.random.exponential(scale, size)
            return res

        scale = 3.0
        for size in self.sizes:
            with assert_dpnp_implementaion():
                with dpctl.device_context("opencl:gpu"):
                    result = f(scale, size)

            if np.isscalar(result):
                self.assertTrue(result >= 0)
            else:
                final_result = result.ravel()
                self.assertTrue(np.all(final_result >= 0))

    @unittest.skip("AttributeError: 'NoneType' object has no attribute 'ravel'")
    def test_gamma(self):
        @njit
        def f(shape, size):
            res = np.random.gamma(shape=shape, size=size)
            return res

        shape = 2.0
        for size in self.sizes:
            with assert_dpnp_implementaion():
                with dpctl.device_context("opencl:gpu"):
                    result = f(shape, size)

            if np.isscalar(result):
                self.assertTrue(result >= 0)
            else:
                final_result = result.ravel()
                self.assertTrue(np.all(final_result >= 0))

    def test_geometric(self):
        @njit
        def f(p, size):
            res = np.random.geometric(p, size=size)
            return res

        p = 0.35
        for size in self.sizes:
            with assert_dpnp_implementaion():
                with dpctl.device_context("opencl:gpu"):
                    result = f(p, size)

            if np.isscalar(result):
                self.assertTrue(result >= 0)
            else:
                final_result = result.ravel()
                self.assertTrue(np.all(final_result >= 0))

    def test_gumbel(self):
        @njit
        def f(loc, scale, size):
            res = np.random.gumbel(loc=loc, scale=scale, size=size)
            return res

        mu, beta = 0.5, 0.1  # location and scale
        for size in self.sizes:
            with assert_dpnp_implementaion():
                with dpctl.device_context("opencl:gpu"):
                    result = f(mu, beta, size)
                    # TODO: check result, x belongs R

    def test_hypergeometric(self):
        @njit
        def f(ngood, nbad, nsamp, size):
            res = np.random.hypergeometric(ngood, nbad, nsamp, size)
            return res

        ngood, nbad, nsamp = 100, 2, 10
        for size in self.sizes:
            with assert_dpnp_implementaion():
                with dpctl.device_context("opencl:gpu"):
                    result = f(ngood, nbad, nsamp, size)

            if np.isscalar(result):
                self.assertTrue(result >= 0)
                self.assertTrue(result <= min(nsamp, ngood + nbad))
            else:
                final_result = result.ravel()
                self.assertTrue(np.all(final_result >= 0))
                self.assertTrue(np.all(final_result <= min(nsamp, ngood + nbad)))

    def test_laplace(self):
        @njit
        def f(loc, scale, size):
            res = np.random.laplace(loc, scale, size)
            return res

        loc, scale = 0.0, 1.0
        for size in self.sizes:
            with assert_dpnp_implementaion():
                with dpctl.device_context("opencl:gpu"):
                    result = f(loc, scale, size)
                    # TODO: check result, x belongs R

    def test_lognormal(self):
        @njit
        def f(mean, sigma, size):
            res = np.random.lognormal(mean, sigma, size)
            return res

        mu, sigma = 3.0, 1.0  # mean and standard deviation
        for size in self.sizes:
            with assert_dpnp_implementaion():
                with dpctl.device_context("opencl:gpu"):
                    result = f(mu, sigma, size)

            if np.isscalar(result):
                self.assertTrue(result >= 0)
            else:
                final_result = result.ravel()
                self.assertTrue(np.all(final_result >= 0))

    @unittest.skip("DPNP RNG Error: dpnp_rng_multinomial_c() failed")
    def test_multinomial(self):
        @njit
        def f(n, pvals, size):
            res = np.random.multinomial(n, pvals, size)
            return res

        n, pvals = 100, np.array([1 / 7.0] * 5)
        for size in self.sizes:
            with assert_dpnp_implementaion():
                with dpctl.device_context("opencl:gpu"):
                    result = f(n, pvals, size)

            if np.isscalar(result):
                self.assertTrue(result >= 0)
                self.assertTrue(result <= n)
            else:
                final_result = result.ravel()
                self.assertTrue(np.all(final_result >= 0))
                self.assertTrue(np.all(final_result <= n))

    @unittest.skip(
        "No implementation of function Function(<class "
        "'numba_dppy.dpnp_glue.stubs.dpnp.multivariate_normal'>) found for signature"
    )
    def test_multivariate_normal(self):
        @njit
        def f(mean, cov, size):
            res = np.random.multivariate_normal(mean, cov, size)
            return res

        mean, cov = (1, 2), [[1, 0], [0, 1]]
        for size in self.sizes:
            with assert_dpnp_implementaion():
                with dpctl.device_context("opencl:gpu"):
                    result = f(mean, cov, size)
                    # TODO: check result, for multidimensional distribution

    @unittest.skip("DPNP RNG Error: dpnp_rng_negative_binomial_c() failed.")
    def test_negative_binomial(self):
        @njit
        def f(n, p, size):
            res = np.random.negative_binomial(n, p, size)
            return res

        n, p = 1, 0.1
        for size in self.sizes:
            with assert_dpnp_implementaion():
                with dpctl.device_context("opencl:gpu"):
                    result = f(n, p, size)

            if np.isscalar(result):
                self.assertTrue(result >= 0)
            else:
                final_result = result.ravel()
                self.assertTrue(np.all(final_result >= 0))

    def test_normal(self):
        @njit
        def f(loc, scale, size):
            res = np.random.normal(loc, scale, size)
            return res

        sizes = (1000,)
        mu, sigma = 0.0, 0.1  # mean and standard deviation
        for size in sizes:
            with assert_dpnp_implementaion():
                with dpctl.device_context("opencl:gpu"):
                    result = f(mu, sigma, size)

            if np.isscalar(result):
                self.assertTrue(abs(mu - np.mean(result)) < 0.01)
            else:
                final_result = result.ravel()
                self.assertTrue(abs(mu - np.mean(final_result)) < 0.01)

    def test_poisson(self):
        @njit
        def f(lam, size):
            res = np.random.poisson(lam, size)
            return res

        lam = 5.0  # lambda
        for size in self.sizes:
            with assert_dpnp_implementaion():
                with dpctl.device_context("opencl:gpu"):
                    result = f(lam, size)

            if np.isscalar(result):
                self.assertTrue(result >= 0.0)
            else:
                final_result = result.ravel()
                self.assertTrue(np.all(final_result >= 0.0))

    def test_rayleigh(self):
        @njit
        def f(scale, size):
            res = np.random.rayleigh(scale, size)
            return res

        scale = 2.0  # lambda
        for size in self.sizes:
            with assert_dpnp_implementaion():
                with dpctl.device_context("opencl:gpu"):
                    result = f(scale, size)

            if np.isscalar(result):
                self.assertTrue(result >= 0.0)
            else:
                final_result = result.ravel()
                self.assertTrue(np.all(final_result >= 0.0))

    def test_standard_cauchy(self):
        @njit
        def f(size):
            res = np.random.standard_cauchy(size)
            return res

        for size in self.sizes:
            with assert_dpnp_implementaion():
                with dpctl.device_context("opencl:gpu"):
                    result = f(size)
                    # TODO: check result, x belongs R

    def test_standard_exponential(self):
        @njit
        def f(size):
            res = np.random.standard_exponential(size)
            return res

        for size in self.sizes:
            with assert_dpnp_implementaion():
                with dpctl.device_context("opencl:gpu"):
                    result = f(size)

            if np.isscalar(result):
                self.assertTrue(result >= 0.0)
            else:
                final_result = result.ravel()
                self.assertTrue(np.all(final_result >= 0.0))

    def test_standard_gamma(self):
        @njit
        def f(shape, size):
            res = np.random.standard_gamma(shape, size)
            return res

        shape = 2.0
        for size in self.sizes:
            with assert_dpnp_implementaion():
                with dpctl.device_context("opencl:gpu"):
                    result = f(shape, size)

            if np.isscalar(result):
                self.assertTrue(result >= 0.0)
            else:
                final_result = result.ravel()
                self.assertTrue(np.all(final_result >= 0.0))

    def test_standard_normal(self):
        @njit
        def f(size):
            res = np.random.standard_normal(size)
            return res

        for size in self.sizes:
            with assert_dpnp_implementaion():
                with dpctl.device_context("opencl:gpu"):
                    result = f(size)
                    # TODO: check result, x belongs R

    def test_uniform(self):
        @njit
        def f(low, high, size):
            res = np.random.uniform(low=low, high=high, size=size)
            return res

        low, high = -1.0, 0.0
        for size in self.sizes:
            with assert_dpnp_implementaion():
                with dpctl.device_context("opencl:gpu"):
                    result = f(low, high, size)

            if np.isscalar(result):
                self.assertTrue(result >= low)
                self.assertTrue(result < high)
            else:
                final_result = result.ravel()
                self.assertTrue(np.all(final_result >= low))
                self.assertTrue(np.all(final_result < high))

    def test_weibull(self):
        @njit
        def f(a, size):
            res = np.random.weibull(a, size)
            return res

        a = 5.0
        for size in self.sizes:
            with assert_dpnp_implementaion():
                with dpctl.device_context("opencl:gpu"):
                    result = f(a, size)

            if np.isscalar(result):
                self.assertTrue(result >= 0.0)
            else:
                final_result = result.ravel()
                self.assertTrue(np.all(final_result >= 0.0))


@unittest.skipUnless(
    ensure_dpnp() and dpctl.has_gpu_queues(), "test only when dpNP is available"
)
class Testdpnp_transcendentals_functions(unittest.TestCase):
    tys = [np.int32, np.uint32, np.int64, np.uint64, np.float, np.double]
    nantys = [np.float, np.double]

    def test_sum(self):
        @njit
        def f(a):
            c = np.sum(a)
            return c

        with assert_dpnp_implementaion():
            self.assertTrue(check_for_different_datatypes(f, np.sum, [10], 1, self.tys))
            self.assertTrue(check_for_dimensions(f, np.sum, [10, 2], self.tys))
            self.assertTrue(check_for_dimensions(f, np.sum, [10, 2, 3], self.tys))

    def test_prod(self):
        @njit
        def f(a):
            c = np.prod(a)
            return c

        with assert_dpnp_implementaion():
            self.assertTrue(
                check_for_different_datatypes(f, np.prod, [10], 1, self.tys)
            )
            self.assertTrue(check_for_dimensions(f, np.prod, [10, 2], self.tys))
            self.assertTrue(check_for_dimensions(f, np.prod, [10, 2, 3], self.tys))

    def test_nansum(self):
        @njit
        def f(a):
            c = np.nansum(a)
            return c

        with assert_dpnp_implementaion():
            self.assertTrue(
                check_for_different_datatypes(f, np.nansum, [10], 1, self.tys)
            )
            self.assertTrue(check_for_dimensions(f, np.nansum, [10, 2], self.tys))
            self.assertTrue(check_for_dimensions(f, np.nansum, [10, 2, 3], self.tys))

        a = np.array([[1, 2], [1, np.nan]])

        for ty in self.nantys:
            ary = np.array(a, dtype=ty)

            with assert_dpnp_implementaion():
                with dpctl.device_context("opencl:gpu"):
                    got = f(ary)

            expected = np.nansum(ary)
            max_abs_err = np.sum(got) - np.sum(expected)
            self.assertTrue(max_abs_err < 1e-4)

    def test_nanprod(self):
        @njit
        def f(a):
            c = np.nanprod(a)
            return c

        with assert_dpnp_implementaion():
            self.assertTrue(
                check_for_different_datatypes(f, np.nanprod, [10], 1, self.tys)
            )
            self.assertTrue(check_for_dimensions(f, np.nanprod, [10, 2], self.tys))
            self.assertTrue(check_for_dimensions(f, np.nanprod, [10, 2, 3], self.tys))

        a = np.array([[1, 2], [1, np.nan]])

        for ty in self.nantys:
            ary = np.array(a, dtype=ty)

            with assert_dpnp_implementaion():
                with dpctl.device_context("opencl:gpu"):
                    got = f(ary)

            expected = np.nanprod(ary)
            max_abs_err = np.sum(got) - np.sum(expected)
            self.assertTrue(max_abs_err < 1e-4)


@unittest.skipUnless(
    ensure_dpnp() and dpctl.has_gpu_queues(), "test only when dpNP and GPU is available"
)
class Testdpnp_functions(unittest.TestCase):
    N = 10

    a = np.array(np.random.random(N), dtype=np.float32)
    b = np.array(np.random.random(N), dtype=np.float32)
    tys = [np.int32, np.uint32, np.int64, np.uint64, np.float, np.double]

    def test_argmax(self):
        @njit
        def f(a):
            c = np.argmax(a)
            return c

        self.assertTrue(check_for_different_datatypes(f, np.argmax, [10], 1, self.tys))
        self.assertTrue(check_for_dimensions(f, np.argmax, [10, 2], self.tys))
        self.assertTrue(check_for_dimensions(f, np.argmax, [10, 2, 3], self.tys))

    def test_max(self):
        @njit
        def f(a):
            c = np.max(a)
            return c

        self.assertTrue(check_for_different_datatypes(f, np.max, [10], 1, self.tys))
        self.assertTrue(check_for_dimensions(f, np.max, [10, 2], self.tys))
        self.assertTrue(check_for_dimensions(f, np.max, [10, 2, 3], self.tys))

    def test_amax(self):
        @njit
        def f(a):
            c = np.amax(a)
            return c

        self.assertTrue(check_for_different_datatypes(f, np.amax, [10], 1, self.tys))
        self.assertTrue(check_for_dimensions(f, np.amax, [10, 2], self.tys))
        self.assertTrue(check_for_dimensions(f, np.amax, [10, 2, 3], self.tys))

    def test_argmin(self):
        @njit
        def f(a):
            c = np.argmin(a)
            return c

        self.assertTrue(check_for_different_datatypes(f, np.argmin, [10], 1, self.tys))
        self.assertTrue(check_for_dimensions(f, np.argmin, [10, 2], self.tys))
        self.assertTrue(check_for_dimensions(f, np.argmin, [10, 2, 3], self.tys))

    def test_min(self):
        @njit
        def f(a):
            c = np.min(a)
            return c

        self.assertTrue(check_for_different_datatypes(f, np.min, [10], 1, self.tys))
        self.assertTrue(check_for_dimensions(f, np.min, [10, 2], self.tys))
        self.assertTrue(check_for_dimensions(f, np.min, [10, 2, 3], self.tys))

    def test_amin(self):
        @njit
        def f(a):
            c = np.amin(a)
            return c

        self.assertTrue(check_for_different_datatypes(f, np.min, [10], 1, self.tys))
        self.assertTrue(check_for_dimensions(f, np.min, [10, 2], self.tys))
        self.assertTrue(check_for_dimensions(f, np.min, [10, 2, 3], self.tys))

    def test_argsort(self):
        @njit
        def f(a):
            c = np.argsort(a)
            return c

        self.assertTrue(
            check_for_different_datatypes(f, np.argsort, [10], 1, self.tys, np_all=True)
        )

    def test_median(self):
        @njit
        def f(a):
            c = np.median(a)
            return c

        self.assertTrue(check_for_different_datatypes(f, np.median, [10], 1, self.tys))
        self.assertTrue(check_for_dimensions(f, np.median, [10, 2], self.tys))
        self.assertTrue(check_for_dimensions(f, np.median, [10, 2, 3], self.tys))

    def test_mean(self):
        @njit
        def f(a):
            c = np.mean(a)
            return c

        self.assertTrue(check_for_different_datatypes(f, np.mean, [10], 1, self.tys))
        self.assertTrue(check_for_dimensions(f, np.mean, [10, 2], self.tys))
        self.assertTrue(check_for_dimensions(f, np.mean, [10, 2, 3], self.tys))

    def test_matmul(self):
        @njit
        def f(a, b):
            c = np.matmul(a, b)
            return c

        self.assertTrue(
            check_for_different_datatypes(
                f,
                np.matmul,
                [10, 5, 5, 10],
                2,
                [np.float, np.double],
                np_all=True,
                matrix=[True, True],
            )
        )

    def test_dot(self):
        @njit
        def f(a, b):
            c = np.dot(a, b)
            return c

        self.assertTrue(
            check_for_different_datatypes(
                f, np.dot, [10, 1, 10, 1], 2, [np.float, np.double]
            )
        )
        self.assertTrue(
            check_for_different_datatypes(
                f,
                np.dot,
                [10, 1, 10, 2],
                2,
                [np.float, np.double],
                matrix=[False, True],
                np_all=True,
            )
        )
        self.assertTrue(
            check_for_different_datatypes(
                f,
                np.dot,
                [2, 10, 10, 1],
                2,
                [np.float, np.double],
                matrix=[True, False],
                np_all=True,
            )
        )
        self.assertTrue(
            check_for_different_datatypes(
                f,
                np.dot,
                [10, 2, 2, 10],
                2,
                [np.float, np.double],
                matrix=[True, True],
                np_all=True,
            )
        )

    def test_cov(self):
        @njit
        def f(a):
            c = np.cov(a)
            return c

        self.assertTrue(
            check_for_different_datatypes(
                f, np.cov, [10, 7], 1, self.tys, matrix=[True], np_all=True
            )
        )

    def test_dpnp_interacting_with_parfor(self):
        def f(a, b):
            c = np.sum(a)
            e = np.add(b, a)
            d = c + e
            return d

        njit_f = njit(f)
        got = njit_f(self.a, self.b)
        expected = f(self.a, self.b)

        max_abs_err = got.sum() - expected.sum()
        self.assertTrue(max_abs_err < 1e-4)


@unittest.skipUnless(
    ensure_dpnp() and dpctl.has_gpu_queues(), "test only when dpNP and GPU is available"
)
<<<<<<< HEAD
class Testdpnp_array_creations_functions(unittest.TestCase):
    tys = [np.int32, np.uint32, np.int64, np.uint64, np.float, np.double]

    def test_full(self):
        @njit
        def f(a, b):
            c = np.full(a, b)
=======
class Testdpnp_array_ops_functions(unittest.TestCase):
    tys = [np.int32, np.uint32, np.int64, np.uint64, np.float, np.double]

    def test_cumsum(self):
        @njit
        def f(a):
            c = np.cumsum(a)
>>>>>>> e6e35f40
            return c

        with assert_dpnp_implementaion():
            self.assertTrue(
<<<<<<< HEAD
                check_for_different_datatypes_array_creations(
                    f, np.full, [10], self.tys, np_all=True, func_like=False
                )
            )

    def test_ones_like(self):
        @njit
        def f(a, b):
            c = np.ones_like(a, b)
            return c

        with assert_dpnp_implementaion():
            self.assertTrue(
                check_for_different_datatypes_array_creations(
                    f, np.ones_like, [10], self.tys, np_all=True, fill_value=1
                )
            )

    def test_zeros_like(self):
        @njit
        def f(a, b):
            c = np.zeros_like(a, b)
=======
                check_for_different_datatypes(f, np.cumsum, [10], 1, self.tys, True)
            )
            self.assertTrue(check_for_dimensions(f, np.cumsum, [10, 2], self.tys, True))
            self.assertTrue(
                check_for_dimensions(f, np.cumsum, [10, 2, 3], self.tys, True)
            )

    def test_cumprod(self):
        @njit
        def f(a):
            c = np.cumprod(a)
>>>>>>> e6e35f40
            return c

        with assert_dpnp_implementaion():
            self.assertTrue(
<<<<<<< HEAD
                check_for_different_datatypes_array_creations(
                    f, np.zeros_like, [10], self.tys, np_all=True, fill_value=0
                )
            )

    def test_full_like(self):
        @njit
        def f(a, b):
            c = np.full_like(a, b)
=======
                check_for_different_datatypes(f, np.cumprod, [10], 1, self.tys, True)
            )
            self.assertTrue(
                check_for_dimensions(f, np.cumprod, [10, 2], self.tys, True)
            )
            self.assertTrue(
                check_for_dimensions(f, np.cumprod, [10, 2, 3], self.tys, True)
            )

    def test_sort(self):
        @njit
        def f(a):
            c = np.sort(a)
>>>>>>> e6e35f40
            return c

        with assert_dpnp_implementaion():
            self.assertTrue(
<<<<<<< HEAD
                check_for_different_datatypes_array_creations(
                    f, np.full_like, [10], self.tys, np_all=True
=======
                check_for_different_datatypes(
                    f, np.sort, [10], 1, self.tys, np_all=True
>>>>>>> e6e35f40
                )
            )


if __name__ == "__main__":
    unittest.main()<|MERGE_RESOLUTION|>--- conflicted
+++ resolved
@@ -1435,7 +1435,58 @@
 @unittest.skipUnless(
     ensure_dpnp() and dpctl.has_gpu_queues(), "test only when dpNP and GPU is available"
 )
-<<<<<<< HEAD
+class Testdpnp_array_ops_functions(unittest.TestCase):
+    tys = [np.int32, np.uint32, np.int64, np.uint64, np.float, np.double]
+
+    def test_cumsum(self):
+        @njit
+        def f(a):
+            c = np.cumsum(a)
+            return c
+
+        with assert_dpnp_implementaion():
+            self.assertTrue(
+                check_for_different_datatypes(f, np.cumsum, [10], 1, self.tys, True)
+            )
+            self.assertTrue(check_for_dimensions(f, np.cumsum, [10, 2], self.tys, True))
+            self.assertTrue(
+                check_for_dimensions(f, np.cumsum, [10, 2, 3], self.tys, True)
+            )
+
+    def test_cumprod(self):
+        @njit
+        def f(a):
+            c = np.cumprod(a)
+            return c
+
+        with assert_dpnp_implementaion():
+            self.assertTrue(
+                check_for_different_datatypes(f, np.cumprod, [10], 1, self.tys, True)
+            )
+            self.assertTrue(
+                check_for_dimensions(f, np.cumprod, [10, 2], self.tys, True)
+            )
+            self.assertTrue(
+                check_for_dimensions(f, np.cumprod, [10, 2, 3], self.tys, True)
+            )
+
+    def test_sort(self):
+        @njit
+        def f(a):
+            c = np.sort(a)
+            return c
+
+        with assert_dpnp_implementaion():
+            self.assertTrue(
+                check_for_different_datatypes(
+                    f, np.sort, [10], 1, self.tys, np_all=True
+                )
+            )
+
+
+@unittest.skipUnless(
+    ensure_dpnp() and dpctl.has_gpu_queues(), "test only when dpNP and GPU is available"
+)
 class Testdpnp_array_creations_functions(unittest.TestCase):
     tys = [np.int32, np.uint32, np.int64, np.uint64, np.float, np.double]
 
@@ -1443,20 +1494,10 @@
         @njit
         def f(a, b):
             c = np.full(a, b)
-=======
-class Testdpnp_array_ops_functions(unittest.TestCase):
-    tys = [np.int32, np.uint32, np.int64, np.uint64, np.float, np.double]
-
-    def test_cumsum(self):
-        @njit
-        def f(a):
-            c = np.cumsum(a)
->>>>>>> e6e35f40
             return c
 
         with assert_dpnp_implementaion():
             self.assertTrue(
-<<<<<<< HEAD
                 check_for_different_datatypes_array_creations(
                     f, np.full, [10], self.tys, np_all=True, func_like=False
                 )
@@ -1479,24 +1520,10 @@
         @njit
         def f(a, b):
             c = np.zeros_like(a, b)
-=======
-                check_for_different_datatypes(f, np.cumsum, [10], 1, self.tys, True)
-            )
-            self.assertTrue(check_for_dimensions(f, np.cumsum, [10, 2], self.tys, True))
-            self.assertTrue(
-                check_for_dimensions(f, np.cumsum, [10, 2, 3], self.tys, True)
-            )
-
-    def test_cumprod(self):
-        @njit
-        def f(a):
-            c = np.cumprod(a)
->>>>>>> e6e35f40
             return c
 
         with assert_dpnp_implementaion():
             self.assertTrue(
-<<<<<<< HEAD
                 check_for_different_datatypes_array_creations(
                     f, np.zeros_like, [10], self.tys, np_all=True, fill_value=0
                 )
@@ -1506,32 +1533,12 @@
         @njit
         def f(a, b):
             c = np.full_like(a, b)
-=======
-                check_for_different_datatypes(f, np.cumprod, [10], 1, self.tys, True)
-            )
-            self.assertTrue(
-                check_for_dimensions(f, np.cumprod, [10, 2], self.tys, True)
-            )
-            self.assertTrue(
-                check_for_dimensions(f, np.cumprod, [10, 2, 3], self.tys, True)
-            )
-
-    def test_sort(self):
-        @njit
-        def f(a):
-            c = np.sort(a)
->>>>>>> e6e35f40
             return c
 
         with assert_dpnp_implementaion():
             self.assertTrue(
-<<<<<<< HEAD
                 check_for_different_datatypes_array_creations(
                     f, np.full_like, [10], self.tys, np_all=True
-=======
-                check_for_different_datatypes(
-                    f, np.sort, [10], 1, self.tys, np_all=True
->>>>>>> e6e35f40
                 )
             )
 
