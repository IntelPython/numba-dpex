--- conflicted
+++ resolved
@@ -1443,6 +1443,19 @@
 class Testdpnp_array_ops_functions(unittest.TestCase):
     tys = [np.int32, np.uint32, np.int64, np.uint64, np.float, np.double]
 
+    def test_copy(self):
+        @njit
+        def f(a):
+            c = np.copy(a)
+            return c
+
+        with assert_dpnp_implementaion():
+            self.assertTrue(
+                check_for_different_datatypes(
+                    f, np.copy, [10], 1, self.tys, np_all=True
+                )
+            )
+
     def test_cumsum(self):
         @njit
         def f(a):
@@ -1488,18 +1501,6 @@
                 )
             )
 
-<<<<<<< HEAD
-    def test_copy(self):
-        @njit
-        def f(a):
-            c = np.copy(a)
-            return c
-
-        with assert_dpnp_implementaion():
-            self.assertTrue(
-                check_for_different_datatypes(
-                    f, np.copy, [10], 1, self.tys, np_all=True
-=======
     def check_take_for_different_datatypes(
         self, fn, test_fn, ind, dims, tys, matrix=False
     ):
@@ -1539,13 +1540,7 @@
         for ind in test_indices:
             self.assertTrue(
                 self.check_take_for_different_datatypes(
-                    f,
-                    np.take,
-                    ind,
-                    [3, 4],
-                    [np.float],
-                    matrix=True,
->>>>>>> f6ec4538
+                    f, np.take, ind, [3, 4], [np.float], matrix=True,
                 )
             )
 
