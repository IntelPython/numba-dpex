--- conflicted
+++ resolved
@@ -124,10 +124,8 @@
 
     kernel_ir = get_kernel_ir(sycl_queue, foo, sig, debug=True)
 
-<<<<<<< HEAD
-        for tag in ir_tags:
-            got = make_check(kernel_ir, tag)
-            assert expect == got
+    for tag in ir_tags:
+        assert tag in kernel_ir
 
 
 def test_debug_flag_generates_ir_with_debuginfo_for_func(offload_device):
@@ -208,8 +206,4 @@
 
     for tag in ir_tags:
         got = make_check(kernel_ir, tag)
-        assert got == True
-=======
-    for tag in ir_tags:
-        assert tag in kernel_ir
->>>>>>> c19143f1
+        assert got == True