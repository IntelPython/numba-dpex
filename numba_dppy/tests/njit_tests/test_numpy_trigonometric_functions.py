################################################################################
#                                 Numba-DPPY
#
# Copyright 2020-2021 Intel Corporation
#
# Licensed under the Apache License, Version 2.0 (the "License");
# you may not use this file except in compliance with the License.
# You may obtain a copy of the License at
#
#    http://www.apache.org/licenses/LICENSE-2.0
#
# Unless required by applicable law or agreed to in writing, software
# distributed under the License is distributed on an "AS IS" BASIS,
# WITHOUT WARRANTIES OR CONDITIONS OF ANY KIND, either express or implied.
# See the License for the specific language governing permissions and
# limitations under the License.
################################################################################

import dpctl
from numba_dppy.context_manager import offload_to_sycl_device
import numpy as np
from numba import njit
import pytest
from numba_dppy.tests._helper import skip_test, is_gen12, assert_auto_offloading

list_of_filter_strs = [
    "opencl:gpu:0",
    "level_zero:gpu:0",
    "opencl:cpu:0",
]


@pytest.fixture(params=list_of_filter_strs)
def filter_str(request):
    return request.param


list_of_trig_ops = [
    "sin",
    "cos",
    "tan",
    "arcsin",
    "arccos",
    "arctan",
    "arctan2",
    "sinh",
    "cosh",
    "tanh",
    "arcsinh",
    "arccosh",
    "arctanh",
    "deg2rad",
    "rad2deg",
    "degrees",
    "radians",
]


@pytest.fixture(params=list_of_trig_ops)
def trig_op(request):
    return request.param


list_of_dtypes = [
    np.float32,
    np.float64,
]


@pytest.fixture(params=list_of_trig_ops)
def dtype(request):
    return request.param


@pytest.fixture(params=list_of_dtypes)
def input_arrays(request):
    # The size of input and out arrays to be used
    N = 2048
    # Note: These inputs do not work for all of the functions and
    # can result in warnings. E.g. arccosh needs the range of values
    # to be greater than 0, while arccos needs them to be [-1,1].
    # These warnings are relatively benign as NumPy will return "nan"
    # for such cases.
    a = np.array(np.random.random(N), request.param)
    b = np.array(np.random.random(N), request.param)
    return a, b


def test_trigonometric_fn(filter_str, trig_op, input_arrays):
    if skip_test(filter_str):
        pytest.skip()

    # FIXME: Why does archcosh fail on Gen12 discrete graphics card?
    if trig_op == "arccosh" and is_gen12(filter_str):
        pytest.skip()

    a, b = input_arrays
    trig_fn = getattr(np, trig_op)
    actual = np.empty(shape=a.shape, dtype=a.dtype)
    expected = np.empty(shape=a.shape, dtype=a.dtype)

    if trig_op == "arctan2":

        @njit
        def f(a, b):
            return trig_fn(a, b)

<<<<<<< HEAD
        device = dpctl.SyclDevice(filter_str)
        with offload_to_sycl_device(device):
=======
        with dpctl.device_context(filter_str), assert_auto_offloading():
>>>>>>> 6ec41a5a
            actual = f(a, b)
        expected = trig_fn(a, b)
    else:

        @njit
        def f(a):
            return trig_fn(a)

<<<<<<< HEAD
        device = dpctl.SyclDevice(filter_str)
        with offload_to_sycl_device(device):
=======
        with dpctl.device_context(filter_str), assert_auto_offloading():
>>>>>>> 6ec41a5a
            actual = f(a)
        expected = trig_fn(a)

    np.testing.assert_allclose(actual, expected, rtol=1e-5, atol=0)<|MERGE_RESOLUTION|>--- conflicted
+++ resolved
@@ -105,12 +105,8 @@
         def f(a, b):
             return trig_fn(a, b)
 
-<<<<<<< HEAD
         device = dpctl.SyclDevice(filter_str)
-        with offload_to_sycl_device(device):
-=======
-        with dpctl.device_context(filter_str), assert_auto_offloading():
->>>>>>> 6ec41a5a
+        with offload_to_sycl_device(device), assert_auto_offloading():
             actual = f(a, b)
         expected = trig_fn(a, b)
     else:
@@ -119,12 +115,8 @@
         def f(a):
             return trig_fn(a)
 
-<<<<<<< HEAD
         device = dpctl.SyclDevice(filter_str)
-        with offload_to_sycl_device(device):
-=======
-        with dpctl.device_context(filter_str), assert_auto_offloading():
->>>>>>> 6ec41a5a
+        with offload_to_sycl_device(device), assert_auto_offloading():
             actual = f(a)
         expected = trig_fn(a)
 
