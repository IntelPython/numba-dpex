################################################################################
#                                 Numba-DPPY
#
# Copyright 2020-2021 Intel Corporation
#
# Licensed under the Apache License, Version 2.0 (the "License");
# you may not use this file except in compliance with the License.
# You may obtain a copy of the License at
#
#    http://www.apache.org/licenses/LICENSE-2.0
#
# Unless required by applicable law or agreed to in writing, software
# distributed under the License is distributed on an "AS IS" BASIS,
# WITHOUT WARRANTIES OR CONDITIONS OF ANY KIND, either express or implied.
# See the License for the specific language governing permissions and
# limitations under the License.
################################################################################

import dpctl
import numpy as np
import pytest
from numba import njit

import numba_dppy as dppy
<<<<<<< HEAD
from numba_dppy.tests._helper import dpnp_debug, skip_no_dpnp, skip_test

from ._helper import wrapper_function
from .test_numpy_linalg import filter_strings_with_skips_for_opencl
=======
from numba_dppy.tests._helper import (
    dpnp_debug,
    filter_strings_with_skips_for_opencl,
)

from ._helper import wrapper_function
from .dpnp_skip_test import dpnp_skip_test as skip_test
>>>>>>> 5592654b

pytestmark = skip_no_dpnp

list_of_filter_strs = [
    "opencl:gpu:0",
    "level_zero:gpu:0",
    "opencl:cpu:0",
]


@pytest.fixture(params=list_of_filter_strs)
def filter_str(request):
    return request.param


list_of_dtypes = [
    np.int32,
    np.int64,
    np.float32,
    np.float64,
]


@pytest.fixture(params=list_of_dtypes)
def input_arrays(request):
    # The size of input and out arrays to be used
    N = 100
    a = np.array(np.random.random(N), request.param)
    b = np.array(np.random.random(N), request.param)
    return a, b


list_of_shape = [
    (100),
    (50, 2),
    (10, 5, 2),
]


@pytest.fixture(params=list_of_shape)
def get_shape(request):
    return request.param


list_of_unary_ops = [
    "max",
    "amax",
    "min",
    "amin",
    "median",
    "mean",
    "cov",
]


@pytest.fixture(params=list_of_unary_ops)
def unary_op(request):
    return (
        wrapper_function("a", f"np.{request.param}(a)", globals()),
        request.param,
    )


@pytest.mark.parametrize("filter_str", filter_strings_with_skips_for_opencl)
def test_unary_ops(filter_str, unary_op, input_arrays, get_shape, capfd):
    if skip_test(filter_str):
        pytest.skip()

    a = input_arrays[0]
    op, name = unary_op
    if name != "cov":
        a = np.reshape(a, get_shape)

    actual = np.empty(shape=a.shape, dtype=a.dtype)
    expected = np.empty(shape=a.shape, dtype=a.dtype)

    f = njit(op)
    device = dpctl.SyclDevice(filter_str)
    with dpctl.device_context(device), dpnp_debug():
        actual = f(a)
        captured = capfd.readouterr()
        assert "dpnp implementation" in captured.out

    expected = op(a)
    np.testing.assert_allclose(actual, expected, rtol=1e-3, atol=0)<|MERGE_RESOLUTION|>--- conflicted
+++ resolved
@@ -22,20 +22,14 @@
 from numba import njit
 
 import numba_dppy as dppy
-<<<<<<< HEAD
-from numba_dppy.tests._helper import dpnp_debug, skip_no_dpnp, skip_test
-
-from ._helper import wrapper_function
-from .test_numpy_linalg import filter_strings_with_skips_for_opencl
-=======
 from numba_dppy.tests._helper import (
     dpnp_debug,
     filter_strings_with_skips_for_opencl,
+    skip_no_dpnp,
+    skip_test,
 )
 
 from ._helper import wrapper_function
-from .dpnp_skip_test import dpnp_skip_test as skip_test
->>>>>>> 5592654b
 
 pytestmark = skip_no_dpnp
 
