################################################################################
#                                 Numba-DPPY
#
# Copyright 2020-2021 Intel Corporation
#
# Licensed under the Apache License, Version 2.0 (the "License");
# you may not use this file except in compliance with the License.
# You may obtain a copy of the License at
#
#    http://www.apache.org/licenses/LICENSE-2.0
#
# Unless required by applicable law or agreed to in writing, software
# distributed under the License is distributed on an "AS IS" BASIS,
# WITHOUT WARRANTIES OR CONDITIONS OF ANY KIND, either express or implied.
# See the License for the specific language governing permissions and
# limitations under the License.
################################################################################

import dpctl
import numpy as np
import pytest
from numba import njit

import numba_dppy as dppy
<<<<<<< HEAD
from numba_dppy.tests._helper import dpnp_debug, skip_no_dpnp, skip_test
=======
from numba_dppy.tests._helper import dpnp_debug, filter_strings_level_zero_gpu
>>>>>>> 70a611ef

from ._helper import wrapper_function

pytestmark = skip_no_dpnp

# dpnp throws -30 (CL_INVALID_VALUE) when invoked with multiple kinds of
# devices at runtime, so testing for level_zero only


list_of_size = [
    9,
    (2, 5),
    (3, 2, 4),
]

none_size = [None]


@pytest.fixture(params=list_of_size)
def unary_size(request):
    return request.param


@pytest.fixture(params=list_of_size + none_size)
def three_arg_size(request):
    return request.param


list_of_one_arg = [
    ("random_sample", 0.0, 1.0),
    ("ranf", 0.0, 1.0),
    ("sample", 0.0, 1.0),
    ("random", 0.0, 1.0),
    ("standard_exponential", 0.0, None),
    ("standard_normal", None, None),
    ("standard_cauchy", None, None),
]


@pytest.fixture(params=list_of_one_arg)
def one_arg_fn(request):
    function = wrapper_function(
        "size", f"np.random.{request.param[0]}(size)", globals()
    )
    return function, request.param


@pytest.mark.parametrize("filter_str", filter_strings_level_zero_gpu)
def test_one_arg_fn(filter_str, one_arg_fn, unary_size, capfd):
    if skip_test(filter_str):
        pytest.skip()

    op, params = one_arg_fn
    name, low, high = params
    f = njit(op)
    device = dpctl.SyclDevice(filter_str)
    with dpctl.device_context(device), dpnp_debug():
        actual = f(unary_size)
        captured = capfd.readouterr()
        assert "dpnp implementation" in captured.out

        if low is not None:
            assert np.all(actual >= low)
        if high is not None:
            assert np.all(actual < high)


list_of_two_arg_fn = [
    ("chisquare", 3, 0, None),
    ("exponential", 3.0, 0, None),
    ("gamma", 2.0, 0, None),
    ("geometric", 0.35, 0, None),
    ("poisson", 5.0, 0, None),
    ("rayleigh", 2.0, 0, None),
    ("standard_gamma", 2.0, 0, None),
    ("weibull", 5.0, 0, None),
]


@pytest.fixture(params=list_of_two_arg_fn)
def two_arg_fn(request):
    return request.param


def get_two_arg_fn(op_name):
    return wrapper_function("a, b", f"np.random.{op_name}(a, b)", globals())


@pytest.mark.parametrize("filter_str", filter_strings_level_zero_gpu)
def test_two_arg_fn(filter_str, two_arg_fn, unary_size, capfd):
    if skip_test(filter_str):
        pytest.skip()

    op_name, first_arg, low, high = two_arg_fn

    if op_name == "gamma":
        pytest.skip(
            "AttributeError: 'NoneType' object has no attribute 'ravel'"
        )
    op = get_two_arg_fn(op_name)
    f = njit(op)
    device = dpctl.SyclDevice(filter_str)
    with dpctl.device_context(device), dpnp_debug():
        actual = f(first_arg, unary_size)
        captured = capfd.readouterr()
        assert "dpnp implementation" in captured.out

        if low is not None and high is None:
            if np.isscalar(actual):
                assert actual >= low
            else:
                actual = actual.ravel()
                assert np.all(actual >= low)


list_of_three_arg_fn = [
    ("randint", 2, 23, 0, None),
    ("random_integers", 2, 23, 1, None),
    ("beta", 2.56, 0.8, 0, 1.0),
    ("binomial", 5, 0.0, 0, 1.0),
    ("gumbel", 0.5, 0.1, None, None),
    ("laplace", 0.0, 1.0, None, None),
    ("lognormal", 3.0, 1.0, None, None),
    ("multinomial", 100, np.array([1 / 7.0] * 5), 0, 100),
    ("multivariate_normal", (1, 2), [[1, 0], [0, 1]], None, None),
    ("negative_binomial", 1, 0.1, 0, None),
    ("normal", 0.0, 0.1, None, None),
    ("uniform", -1.0, 0.0, -1.0, 0.0),
]


@pytest.fixture(params=list_of_three_arg_fn)
def three_arg_fn(request):
    return request.param


def get_three_arg_fn(op_name):
    return wrapper_function(
        "a, b, c", f"np.random.{op_name}(a, b, c)", globals()
    )


@pytest.mark.parametrize("filter_str", filter_strings_level_zero_gpu)
def test_three_arg_fn(filter_str, three_arg_fn, three_arg_size, capfd):
    if skip_test(filter_str):
        pytest.skip()

    op_name, first_arg, second_arg, low, high = three_arg_fn

    if op_name == "multinomial":
        pytest.skip("DPNP RNG Error: dpnp_rng_multinomial_c() failed")
    elif op_name == "multivariate_normal":
        pytest.skip(
            "No implementation of function Function(<class "
            "'numba_dppy.dpnp_iface.stubs.dpnp.multivariate_normal'>) found for signature"
        )
    elif op_name == "negative_binomial":
        pytest.skip("DPNP RNG Error: dpnp_rng_negative_binomial_c() failed.")
    elif op_name == "gumbel":
        pytest.skip("DPNP error")

    op = get_three_arg_fn(op_name)
    f = njit(op)
    device = dpctl.SyclDevice(filter_str)
    with dpctl.device_context(device), dpnp_debug():
        actual = f(first_arg, second_arg, three_arg_size)
        captured = capfd.readouterr()
        assert "dpnp implementation" in captured.out

        if low is not None and high is None:
            if second_arg:
                low = first_arg
                high = second_arg
                assert np.all(actual >= low)
                assert np.all(actual <= high)
            else:
                high = first_arg
                assert np.all(actual >= low)
                assert np.all(actual <= high)
        elif low is not None and high is not None:
            if np.isscalar(actual):
                assert actual >= low
                assert actual <= high
            else:
                actual = actual.ravel()
                assert np.all(actual >= low)
                assert np.all(actual <= high)


@pytest.mark.parametrize("filter_str", filter_strings_level_zero_gpu)
def test_rand(filter_str):
    if skip_test(filter_str):
        pytest.skip()

    @njit
    def f():
        c = np.random.rand(3, 2)
        return c

    device = dpctl.SyclDevice(filter_str)
    with dpctl.device_context(device), dpnp_debug():
        actual = f()

        actual = actual.ravel()
        assert np.all(actual >= 0.0)
        assert np.all(actual < 1.0)


@pytest.mark.parametrize("filter_str", filter_strings_level_zero_gpu)
def test_hypergeometric(filter_str, three_arg_size):
    if skip_test(filter_str):
        pytest.skip()

    @njit
    def f(ngood, nbad, nsamp, size):
        res = np.random.hypergeometric(ngood, nbad, nsamp, size)
        return res

    ngood, nbad, nsamp = 100, 2, 10
    device = dpctl.SyclDevice(filter_str)
    with dpctl.device_context(device), dpnp_debug():
        actual = f(ngood, nbad, nsamp, three_arg_size)

        if np.isscalar(actual):
            assert actual >= 0
            assert actual <= min(nsamp, ngood + nbad)
        else:
            actual = actual.ravel()
            assert np.all(actual >= 0)
            assert np.all(actual <= min(nsamp, ngood + nbad))<|MERGE_RESOLUTION|>--- conflicted
+++ resolved
@@ -22,11 +22,12 @@
 from numba import njit
 
 import numba_dppy as dppy
-<<<<<<< HEAD
-from numba_dppy.tests._helper import dpnp_debug, skip_no_dpnp, skip_test
-=======
-from numba_dppy.tests._helper import dpnp_debug, filter_strings_level_zero_gpu
->>>>>>> 70a611ef
+from numba_dppy.tests._helper import (
+    dpnp_debug,
+    filter_strings_level_zero_gpu,
+    skip_no_dpnp,
+    skip_test,
+)
 
 from ._helper import wrapper_function
 
