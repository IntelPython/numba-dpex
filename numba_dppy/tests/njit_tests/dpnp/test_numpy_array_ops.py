################################################################################
#                                 Numba-DPPY
#
# Copyright 2020-2021 Intel Corporation
#
# Licensed under the Apache License, Version 2.0 (the "License");
# you may not use this file except in compliance with the License.
# You may obtain a copy of the License at
#
#    http://www.apache.org/licenses/LICENSE-2.0
#
# Unless required by applicable law or agreed to in writing, software
# distributed under the License is distributed on an "AS IS" BASIS,
# WITHOUT WARRANTIES OR CONDITIONS OF ANY KIND, either express or implied.
# See the License for the specific language governing permissions and
# limitations under the License.
################################################################################

import dpctl
import numpy as np
import pytest
from numba import njit

import numba_dppy as dppy
<<<<<<< HEAD
from numba_dppy.tests._helper import (
    dpnp_debug,
    is_gen12,
    skip_no_dpnp,
    skip_test,
)
=======
from numba_dppy.tests._helper import dpnp_debug, filter_strings, is_gen12
>>>>>>> 70a611ef

from ._helper import wrapper_function

pytestmark = skip_no_dpnp

list_of_dtypes = [
    np.int32,
    np.int64,
    np.float32,
    np.float64,
]


@pytest.fixture(params=list_of_dtypes)
def input_arrays(request):
    # The size of input and out arrays to be used
    N = 10
    a = np.array(np.random.random(N), request.param)
    b = np.array(np.random.random(N), request.param)
    return a, b


list_of_shape = [
    (10),
    (5, 2),
]


@pytest.fixture(params=list_of_shape)
def get_shape(request):
    return request.param


list_of_unary_ops = [
    "sum",
    "prod",
    "max",
    "min",
    "mean",
    "argmax",
    "argmin",
    "argsort",
    "copy",
    "cumsum",
    "cumprod",
]


@pytest.fixture(params=list_of_unary_ops)
def unary_op(request):
    return (
        wrapper_function("a", f"a.{request.param}()", globals()),
        request.param,
    )


@pytest.mark.parametrize("filter_str", filter_strings)
def test_unary_ops(filter_str, unary_op, input_arrays, get_shape, capfd):
    if skip_test(filter_str):
        pytest.skip()

    a = input_arrays[0]
    op, name = unary_op
    if name != "argsort" and name != "copy":
        a = np.reshape(a, get_shape)
    if name == "cumprod" and (
        filter_str == "opencl:cpu:0"
        or a.dtype == np.int32
        or is_gen12(filter_str)
    ):
        pytest.skip()
    if name == "cumsum" and (
        filter_str == "opencl:cpu:0"
        or a.dtype == np.int32
        or is_gen12(filter_str)
    ):
        pytest.skip()
    if name == "mean" and is_gen12(filter_str):
        pytest.skip()
    if name == "argmax" and is_gen12(filter_str):
        pytest.skip()

    actual = np.empty(shape=a.shape, dtype=a.dtype)
    expected = np.empty(shape=a.shape, dtype=a.dtype)

    f = njit(op)
    device = dpctl.SyclDevice(filter_str)
    with dpctl.device_context(device), dpnp_debug():
        actual = f(a)
        captured = capfd.readouterr()
        assert "dpnp implementation" in captured.out

    expected = op(a)
    np.testing.assert_allclose(actual, expected, rtol=1e-3, atol=0)


list_of_indices = [
    np.array([0, 2, 5]),
    np.array([0, 5]),
]


@pytest.fixture(params=list_of_indices)
def indices(request):
    return request.param


def get_take_fn():
    return wrapper_function("a, ind", "a.take(ind)", globals())


@pytest.mark.parametrize("filter_str", filter_strings)
def test_take(filter_str, input_arrays, indices, capfd):
    if skip_test(filter_str):
        pytest.skip()

    a = input_arrays[0]
    fn = get_take_fn()

    actual = np.empty(shape=a.shape, dtype=a.dtype)
    expected = np.empty(shape=a.shape, dtype=a.dtype)

    f = njit(fn)
    device = dpctl.SyclDevice(filter_str)
    with dpctl.device_context(device), dpnp_debug():
        actual = f(a, indices)
        captured = capfd.readouterr()
        assert "dpnp implementation" in captured.out

    expected = fn(a, indices)
    np.testing.assert_allclose(actual, expected, rtol=1e-3, atol=0)<|MERGE_RESOLUTION|>--- conflicted
+++ resolved
@@ -22,16 +22,13 @@
 from numba import njit
 
 import numba_dppy as dppy
-<<<<<<< HEAD
 from numba_dppy.tests._helper import (
     dpnp_debug,
+    filter_strings,
     is_gen12,
     skip_no_dpnp,
     skip_test,
 )
-=======
-from numba_dppy.tests._helper import dpnp_debug, filter_strings, is_gen12
->>>>>>> 70a611ef
 
 from ._helper import wrapper_function
 
