--- conflicted
+++ resolved
@@ -88,12 +88,8 @@
     def f(a, b):
         return binop(a, b)
 
-<<<<<<< HEAD
     device = dpctl.SyclDevice(filter_str)
-    with offload_to_sycl_device(device):
-=======
-    with dpctl.device_context(filter_str), assert_auto_offloading():
->>>>>>> 6ec41a5a
+    with offload_to_sycl_device(device), assert_auto_offloading():
         actual = f(a, b)
 
     expected = binop(a, b)
@@ -113,12 +109,8 @@
     def f(a):
         return uop(a)
 
-<<<<<<< HEAD
     device = dpctl.SyclDevice(filter_str)
-    with offload_to_sycl_device(device):
-=======
-    with dpctl.device_context(filter_str), assert_auto_offloading():
->>>>>>> 6ec41a5a
+    with offload_to_sycl_device(device), assert_auto_offloading():
         actual = f(a)
 
     expected = uop(a)
