--- conflicted
+++ resolved
@@ -30,11 +30,7 @@
         ref_result = inner_call_fallback()
 
         np.testing.assert_array_equal(dppy_result, ref_result)
-<<<<<<< HEAD
         assert 'Failed to lower parfor on DPPY-device' in str(w[-1].message)
-=======
-        self.assertTrue("Failed to lower parfor on DPPY-device" in msg.getvalue())
->>>>>>> 2d100c55
 
     def test_dppy_fallback_reductions(self):
         def reduction(a):
@@ -51,11 +47,7 @@
         ref_result = reduction(a)
 
         np.testing.assert_array_equal(dppy_result, ref_result)
-<<<<<<< HEAD
         assert 'Failed to lower parfor on DPPY-device' in str(w[-1].message)
-=======
-        self.assertTrue("Failed to lower parfor on DPPY-device" in msg.getvalue())
->>>>>>> 2d100c55
 
 
 if __name__ == "__main__":
