--- conflicted
+++ resolved
@@ -3,12 +3,8 @@
 import numpy as np
 
 import numba
-<<<<<<< HEAD
 import numba_dppy
 import numba_dppy as dppl
-=======
-import numba_dppy, numba_dppy as dppy
->>>>>>> ff8fe55f
 from numba_dppy.testing import unittest
 from numba_dppy.testing import DPPYTestCase
 from numba.tests.support import captured_stderr
@@ -33,7 +29,6 @@
 
             return a
 
-<<<<<<< HEAD
         with captured_stderr() as msg, dpctl.device_context("opencl:gpu"):
             dppl = numba.njit(inner_call_fallback)
             dppl_result = dppl()
@@ -43,23 +38,13 @@
         np.testing.assert_array_equal(dppl_result, ref_result)
         self.assertTrue(
             'Failed to lower parfor on DPPL-device' in msg.getvalue())
-=======
-        with captured_stderr() as msg:
-            dppy = numba.njit(parallel={'offload':True})(inner_call_fallback)
-            dppy_result = dppy()
-
-        ref_result = inner_call_fallback()
-
-        np.testing.assert_array_equal(dppy_result, ref_result)
-        self.assertTrue('Failed to lower parfor on DPPY-device' in msg.getvalue())
->>>>>>> ff8fe55f
 
     def test_dppy_fallback_reductions(self):
         def reduction(a):
             return np.amax(a)
 
         a = np.ones(10)
-<<<<<<< HEAD
+
         with captured_stderr() as msg, dpctl.device_context("opencl:gpu"):
             dppl = numba.njit(reduction)
             dppl_result = dppl(a)
@@ -69,16 +54,6 @@
         np.testing.assert_array_equal(dppl_result, ref_result)
         self.assertTrue(
             'Failed to lower parfor on DPPL-device' in msg.getvalue())
-=======
-        with captured_stderr() as msg:
-            dppy = numba.njit(parallel={'offload':True})(reduction)
-            dppy_result = dppy(a)
-
-        ref_result = reduction(a)
-
-        np.testing.assert_array_equal(dppy_result, ref_result)
-        self.assertTrue('Failed to lower parfor on DPPY-device' in msg.getvalue())
->>>>>>> ff8fe55f
 
 
 if __name__ == '__main__':
