--- conflicted
+++ resolved
@@ -1,18 +1,7 @@
 import numpy as np
 
 import numba
-<<<<<<< HEAD
-<<<<<<< HEAD
-import numba_dppy
-import numba_dppy as dppl
-=======
-import numba_dppy, numba_dppy as dppy
->>>>>>> ff8fe55f50c14b0e010f32d570d974f572cdd956
-from numba_dppy.testing import unittest
-from numba_dppy.testing import DPPYTestCase
-=======
 import unittest
->>>>>>> 2e81acbf
 from numba.tests.support import captured_stderr
 import dpctl
 
@@ -33,72 +22,30 @@
 
             return a
 
-<<<<<<< HEAD
-<<<<<<< HEAD
-        with captured_stderr() as msg, dpctl.device_context("opencl:gpu"):
-            dppl = numba.njit(inner_call_fallback)
-            dppl_result = dppl()
-
-        ref_result = inner_call_fallback()
-
-        np.testing.assert_array_equal(dppl_result, ref_result)
-        self.assertTrue(
-            'Failed to lower parfor on DPPL-device' in msg.getvalue())
-=======
-        with captured_stderr() as msg:
-            dppy = numba.njit(parallel={'offload':True})(inner_call_fallback)
-=======
         with captured_stderr() as msg, dpctl.device_context("opencl:gpu"):
             dppy = numba.njit(inner_call_fallback)
->>>>>>> 2e81acbf
             dppy_result = dppy()
 
         ref_result = inner_call_fallback()
 
         np.testing.assert_array_equal(dppy_result, ref_result)
-<<<<<<< HEAD
-        self.assertTrue('Failed to lower parfor on DPPY-device' in msg.getvalue())
->>>>>>> ff8fe55f50c14b0e010f32d570d974f572cdd956
-=======
         self.assertTrue(
             'Failed to lower parfor on DPPY-device' in msg.getvalue())
->>>>>>> 2e81acbf
 
     def test_dppy_fallback_reductions(self):
         def reduction(a):
             return np.amax(a)
 
         a = np.ones(10)
-<<<<<<< HEAD
-<<<<<<< HEAD
-        with captured_stderr() as msg, dpctl.device_context("opencl:gpu"):
-            dppl = numba.njit(reduction)
-            dppl_result = dppl(a)
-
-        ref_result = reduction(a)
-
-        np.testing.assert_array_equal(dppl_result, ref_result)
-        self.assertTrue(
-            'Failed to lower parfor on DPPL-device' in msg.getvalue())
-=======
-        with captured_stderr() as msg:
-            dppy = numba.njit(parallel={'offload':True})(reduction)
-=======
         with captured_stderr() as msg, dpctl.device_context("opencl:gpu"):
             dppy = numba.njit(reduction)
->>>>>>> 2e81acbf
             dppy_result = dppy(a)
 
         ref_result = reduction(a)
 
         np.testing.assert_array_equal(dppy_result, ref_result)
-<<<<<<< HEAD
-        self.assertTrue('Failed to lower parfor on DPPY-device' in msg.getvalue())
->>>>>>> ff8fe55f50c14b0e010f32d570d974f572cdd956
-=======
         self.assertTrue(
             'Failed to lower parfor on DPPY-device' in msg.getvalue())
->>>>>>> 2e81acbf
 
 
 if __name__ == '__main__':
