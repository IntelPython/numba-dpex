--- conflicted
+++ resolved
@@ -7,23 +7,15 @@
 import numba
 import dpctl
 from numba import njit, prange
-<<<<<<< HEAD
 import numba_dppy
 import numba_dppy as dppl
-=======
-import numba_dppy, numba_dppy as dppy
->>>>>>> ff8fe55f
 from numba_dppy.testing import unittest, expectedFailureIf
 from numba_dppy.testing import DPPYTestCase
 from numba.tests.support import captured_stdout
 
 
-<<<<<<< HEAD
 @unittest.skipUnless(dpctl.has_gpu_queues(), 'test only on GPU system')
 class TestPrange(DPPLTestCase):
-=======
-class TestPrange(DPPYTestCase):
->>>>>>> ff8fe55f
     def test_one_prange(self):
         @njit
         def f(a, b):
@@ -131,15 +123,11 @@
 
         numba_dppy.compiler.DEBUG = old_debug
 
-<<<<<<< HEAD
         self.assertEqual(stdout.getvalue().count(
             'Parfor lowered on DPPL-device'), 2, stdout.getvalue())
         self.assertEqual(stdout.getvalue().count(
             'Failed to lower parfor on DPPL-device'), 0, stdout.getvalue())
-=======
-        self.assertEqual(stdout.getvalue().count('Parfor lowered on DPPY-device'), 2, stdout.getvalue())
-        self.assertEqual(stdout.getvalue().count('Failed to lower parfor on DPPY-device'), 0, stdout.getvalue())
->>>>>>> ff8fe55f
+
         np.testing.assert_equal(res, jitted_res)
 
     @unittest.skip('NRT required but not enabled')
@@ -165,15 +153,11 @@
 
         numba_dppy.compiler.DEBUG = old_debug
 
-<<<<<<< HEAD
         self.assertEqual(stdout.getvalue().count(
             'Parfor lowered on DPPL-device'), 2, stdout.getvalue())
         self.assertEqual(stdout.getvalue().count(
             'Failed to lower parfor on DPPL-device'), 0, stdout.getvalue())
-=======
-        self.assertEqual(stdout.getvalue().count('Parfor lowered on DPPY-device'), 2, stdout.getvalue())
-        self.assertEqual(stdout.getvalue().count('Failed to lower parfor on DPPY-device'), 0, stdout.getvalue())
->>>>>>> ff8fe55f
+
         np.testing.assert_equal(res, jitted_res)
 
 
