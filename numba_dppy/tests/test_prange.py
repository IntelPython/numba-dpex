--- conflicted
+++ resolved
@@ -5,16 +5,6 @@
 import dpctl
 from numba import njit, prange
 import numba_dppy
-<<<<<<< HEAD
-import numba_dppy as dppl
-from numba_dppy.testing import unittest, expectedFailureIf
-from numba_dppy.testing import DPPYTestCase
-from numba.tests.support import captured_stdout
-
-
-@unittest.skipUnless(dpctl.has_gpu_queues(), 'test only on GPU system')
-class TestPrange(DPPLTestCase):
-=======
 import unittest
 from numba_dppy.testing import expectedFailureIf
 from numba.tests.support import captured_stdout
@@ -22,7 +12,6 @@
 
 @unittest.skipUnless(dpctl.has_gpu_queues(), "test only on GPU system")
 class TestPrange(unittest.TestCase):
->>>>>>> 2e81acbf
     def test_one_prange(self):
         @njit
         def f(a, b):
@@ -41,11 +30,7 @@
             self.assertTrue(b[i, 0] == a[i, 0] * 10)
 
     def test_nested_prange(self):
-<<<<<<< HEAD
-        @njit()
-=======
         @njit
->>>>>>> 2e81acbf
         def f(a, b):
             # dimensions must be provided as scalar
             m, n = a.shape
@@ -127,10 +112,7 @@
         numba_dppy.compiler.DEBUG = 1
 
         jitted = njit(prange_example)
-<<<<<<< HEAD
-=======
 
->>>>>>> 2e81acbf
         with captured_stdout() as stdout, dpctl.device_context("opencl:gpu"):
             jitted_res = jitted()
 
@@ -139,20 +121,11 @@
         numba_dppy.compiler.DEBUG = old_debug
 
         self.assertEqual(stdout.getvalue().count(
-<<<<<<< HEAD
-            'Parfor lowered on DPPL-device'), 2, stdout.getvalue())
-        self.assertEqual(stdout.getvalue().count(
-            'Failed to lower parfor on DPPL-device'), 0, stdout.getvalue())
-
-        np.testing.assert_equal(res, jitted_res)
-
-=======
             'Parfor lowered on DPPY-device'), 2, stdout.getvalue())
         self.assertEqual(stdout.getvalue().count(
             'Failed to lower parfor on DPPY-device'), 0, stdout.getvalue())
         np.testing.assert_equal(res, jitted_res)
 
->>>>>>> 2e81acbf
     @unittest.skip('NRT required but not enabled')
     def test_2d_arrays(self):
         def prange_example():
@@ -169,10 +142,7 @@
         numba_dppy.compiler.DEBUG = 1
 
         jitted = njit(prange_example)
-<<<<<<< HEAD
-=======
 
->>>>>>> 2e81acbf
         with captured_stdout() as stdout, dpctl.device_context("opencl:gpu"):
             jitted_res = jitted()
 
@@ -181,16 +151,9 @@
         numba_dppy.compiler.DEBUG = old_debug
 
         self.assertEqual(stdout.getvalue().count(
-<<<<<<< HEAD
-            'Parfor lowered on DPPL-device'), 2, stdout.getvalue())
-        self.assertEqual(stdout.getvalue().count(
-            'Failed to lower parfor on DPPL-device'), 0, stdout.getvalue())
-
-=======
             'Parfor lowered on DPPY-device'), 2, stdout.getvalue())
         self.assertEqual(stdout.getvalue().count(
             'Failed to lower parfor on DPPY-device'), 0, stdout.getvalue())
->>>>>>> 2e81acbf
         np.testing.assert_equal(res, jitted_res)
 
 
