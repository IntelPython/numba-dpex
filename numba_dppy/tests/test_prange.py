--- conflicted
+++ resolved
@@ -13,19 +13,12 @@
 # See the License for the specific language governing permissions and
 # limitations under the License.
 
-<<<<<<< HEAD
-=======
 from . import _helper
->>>>>>> df774e4d
 import numpy as np
 import dpctl
 from numba import njit, prange
 import unittest
-<<<<<<< HEAD
 from numba_dppy.testing import assert_auto_offloading
-=======
-from numba.tests.support import captured_stdout
->>>>>>> df774e4d
 
 
 @unittest.skipUnless(_helper.has_gpu_queues(), "test only on GPU system")
