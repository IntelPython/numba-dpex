# Copyright 2021 Intel Corporation
#
# Licensed under the Apache License, Version 2.0 (the "License");
# you may not use this file except in compliance with the License.
# You may obtain a copy of the License at
#
#      http://www.apache.org/licenses/LICENSE-2.0
#
# Unless required by applicable law or agreed to in writing, software
# distributed under the License is distributed on an "AS IS" BASIS,
# WITHOUT WARRANTIES OR CONDITIONS OF ANY KIND, either express or implied.
# See the License for the specific language governing permissions and
# limitations under the License.

import numpy as np
from numba import njit, prange
import numba_dppy as dppy
from numba_dppy import config
import unittest
from numba.tests.support import captured_stdout
import dpctl
from numba_dppy.context_manager import offload_to_sycl_device
from . import _helper


def prange_example():
    n = 10
    a = np.ones((n), dtype=np.float64)
    b = np.ones((n), dtype=np.float64)
    c = np.ones((n), dtype=np.float64)
    for i in prange(n // 2):
        a[i] = b[i] + c[i]

    return a


@unittest.skipUnless(_helper.has_gpu_queues(), "test only on GPU system")
class TestParforMessage(unittest.TestCase):
    def test_parfor_message(self):
<<<<<<< HEAD
        device = dpctl.SyclDevice("opencl:gpu")
        with offload_to_sycl_device(device):
            dppy.compiler.DEBUG = 1
=======
        with dpctl.device_context("opencl:gpu") as gpu_queue:
            config.DEBUG = 1
>>>>>>> 6ec41a5a
            jitted = njit(prange_example)

            with captured_stdout() as got:
                jitted()

            config.DEBUG = 0
            self.assertTrue("Parfor offloaded " in got.getvalue())


if __name__ == "__main__":
    unittest.main()<|MERGE_RESOLUTION|>--- conflicted
+++ resolved
@@ -37,14 +37,9 @@
 @unittest.skipUnless(_helper.has_gpu_queues(), "test only on GPU system")
 class TestParforMessage(unittest.TestCase):
     def test_parfor_message(self):
-<<<<<<< HEAD
         device = dpctl.SyclDevice("opencl:gpu")
         with offload_to_sycl_device(device):
-            dppy.compiler.DEBUG = 1
-=======
-        with dpctl.device_context("opencl:gpu") as gpu_queue:
             config.DEBUG = 1
->>>>>>> 6ec41a5a
             jitted = njit(prange_example)
 
             with captured_stdout() as got:
