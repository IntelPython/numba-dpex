--- conflicted
+++ resolved
@@ -1,14 +1,9 @@
 import numpy as np
 import numba
 from numba import njit, prange
-<<<<<<< HEAD
 import numba_dppy
 import numba_dppy as dppl
 from numba_dppy.testing import unittest, DPPLTestCase
-=======
-import numba_dppy, numba_dppy as dppy
-from numba_dppy.testing import unittest, DPPYTestCase
->>>>>>> ff8fe55f
 from numba.tests.support import captured_stdout
 import dpctl
 
