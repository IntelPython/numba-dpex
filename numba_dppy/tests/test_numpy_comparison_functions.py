--- conflicted
+++ resolved
@@ -1,20 +1,6 @@
 #! /usr/bin/env python
 import numpy as np
 from numba import njit
-<<<<<<< HEAD
-import numba_dppy
-import numba_dppy as dppl
-import dpctl
-from numba_dppy.testing import unittest
-from numba_dppy.testing import DPPYTestCase
-
-
-@unittest.skipUnless(dpctl.has_gpu_queues(), 'test only on GPU system')
-class TestNumpy_comparison_functions(DPPLTestCase):
-    a = np.array([4, 5, 6])
-    b = np.array([2, 6, 6])
-
-=======
 import dpctl
 import unittest
 
@@ -24,7 +10,6 @@
     a = np.array([4, 5, 6])
     b = np.array([2, 6, 6])
 
->>>>>>> 2e81acbf
     def test_greater(self):
         @njit
         def f(a, b):
