import numpy as np

import numba
import numba_dppy
from numba_dppy.testing import unittest
from numba.tests.support import captured_stderr
import dpctl
import warnings


@unittest.skipUnless(dpctl.has_gpu_queues(), "test only on GPU system")
class TestDPPYFallback(unittest.TestCase):
    def test_dppy_fallback_true(self):
        @numba.jit
        def fill_value(i):
            return i

        def inner_call_fallback():
            x = 10
            a = np.empty(shape=x, dtype=np.float32)

            for i in numba.prange(x):
                a[i] = fill_value(i)

            return a

        numba_dppy.compiler.DEBUG = 1
        with warnings.catch_warnings(record=True) as w:
            with dpctl.device_context("opencl:gpu") as gpu_queue:
                dppy = numba.njit(parallel=True)(inner_call_fallback)
                dppy_fallback_true = dppy()

        ref_result = inner_call_fallback()
        numba_dppy.compiler.DEBUG = 0

        np.testing.assert_array_equal(dppy_fallback_true, ref_result)
<<<<<<< HEAD
        assert 'Failed to lower parfor on DPPY-device' in str(w[-1].message)
=======
        self.assertTrue(
            "Failed to lower parfor on DPPY-device" in msg_fallback_true.getvalue()
        )
>>>>>>> 2d100c55

    @unittest.expectedFailure
    def test_dppy_fallback_false(self):
        @numba.jit
        def fill_value(i):
            return i

        def inner_call_fallback():
            x = 10
            a = np.empty(shape=x, dtype=np.float32)

            for i in numba.prange(x):
                a[i] = fill_value(i)

            return a

        try:
            numba_dppy.compiler.DEBUG = 1
<<<<<<< HEAD
            numba_dppy.config.FALLBACK_ON_CPU  = 0
            with warnings.catch_warnings(record=True) as w:
=======
            numba_dppy.config.FALLBACK_ON_CPU = 0
            with captured_stderr() as msg_fallback_true:
>>>>>>> 2d100c55
                with dpctl.device_context("opencl:gpu") as gpu_queue:
                    dppy = numba.njit(parallel=True)(inner_call_fallback)
                    dppy_fallback_false = dppy()

        finally:
            ref_result = inner_call_fallback()
            numba_dppy.config.FALLBACK_ON_CPU = 1
            numba_dppy.compiler.DEBUG = 0

            not np.testing.assert_array_equal(dppy_fallback_false, ref_result)
<<<<<<< HEAD
            assert not 'Failed to lower parfor on DPPY-device' in str(w[-1].message)
=======
            not self.assertTrue(
                "Failed to lower parfor on DPPY-device" in msg_fallback_true.getvalue()
            )
>>>>>>> 2d100c55


if __name__ == "__main__":
    unittest.main()<|MERGE_RESOLUTION|>--- conflicted
+++ resolved
@@ -34,13 +34,7 @@
         numba_dppy.compiler.DEBUG = 0
 
         np.testing.assert_array_equal(dppy_fallback_true, ref_result)
-<<<<<<< HEAD
         assert 'Failed to lower parfor on DPPY-device' in str(w[-1].message)
-=======
-        self.assertTrue(
-            "Failed to lower parfor on DPPY-device" in msg_fallback_true.getvalue()
-        )
->>>>>>> 2d100c55
 
     @unittest.expectedFailure
     def test_dppy_fallback_false(self):
@@ -59,13 +53,8 @@
 
         try:
             numba_dppy.compiler.DEBUG = 1
-<<<<<<< HEAD
             numba_dppy.config.FALLBACK_ON_CPU  = 0
             with warnings.catch_warnings(record=True) as w:
-=======
-            numba_dppy.config.FALLBACK_ON_CPU = 0
-            with captured_stderr() as msg_fallback_true:
->>>>>>> 2d100c55
                 with dpctl.device_context("opencl:gpu") as gpu_queue:
                     dppy = numba.njit(parallel=True)(inner_call_fallback)
                     dppy_fallback_false = dppy()
@@ -76,13 +65,7 @@
             numba_dppy.compiler.DEBUG = 0
 
             not np.testing.assert_array_equal(dppy_fallback_false, ref_result)
-<<<<<<< HEAD
             assert not 'Failed to lower parfor on DPPY-device' in str(w[-1].message)
-=======
-            not self.assertTrue(
-                "Failed to lower parfor on DPPY-device" in msg_fallback_true.getvalue()
-            )
->>>>>>> 2d100c55
 
 
 if __name__ == "__main__":
