#! /usr/bin/env python
from __future__ import print_function
from timeit import default_timer as time

import sys
import numpy as np
from numba import njit, vectorize
<<<<<<< HEAD
import numba_dppy
import numba_dppy as dppl
import dpctl
=======
import numba_dppy, numba_dppy as dppy
>>>>>>> ff8fe55f
from numba_dppy.testing import unittest
from numba_dppy.testing import DPPYTestCase


<<<<<<< HEAD
@unittest.skipUnless(dpctl.has_gpu_queues(), "test only on GPU system")
class TestVectorize(DPPLTestCase):
=======
class TestVectorize(DPPYTestCase):
>>>>>>> ff8fe55f
    def test_vectorize(self):

        @vectorize(nopython=True)
        def axy(a, x, y):
            return a * x + y

        @njit
        def f(a0, a1):
            return np.cos(axy(a0, np.sin(a1) - 1., 1.))

        def f_np(a0, a1):
            sin_res = np.sin(a1)
            res = []
            for i in range(len(a0)):
                res.append(axy(a0[i], sin_res[i] - 1., 1.))
            return np.cos(np.array(res))

        A = np.random.random(10)
        B = np.random.random(10)

        with dpctl.device_context("opencl:gpu"):
            expected = f(A, B)

        actual = f_np(A, B)

        max_abs_err = expected.sum() - actual.sum()
        self.assertTrue(max_abs_err < 1e-5)


if __name__ == '__main__':
    unittest.main()<|MERGE_RESOLUTION|>--- conflicted
+++ resolved
@@ -5,23 +5,15 @@
 import sys
 import numpy as np
 from numba import njit, vectorize
-<<<<<<< HEAD
 import numba_dppy
 import numba_dppy as dppl
 import dpctl
-=======
-import numba_dppy, numba_dppy as dppy
->>>>>>> ff8fe55f
 from numba_dppy.testing import unittest
 from numba_dppy.testing import DPPYTestCase
 
 
-<<<<<<< HEAD
 @unittest.skipUnless(dpctl.has_gpu_queues(), "test only on GPU system")
 class TestVectorize(DPPLTestCase):
-=======
-class TestVectorize(DPPYTestCase):
->>>>>>> ff8fe55f
     def test_vectorize(self):
 
         @vectorize(nopython=True)
