#! /usr/bin/env python
# Copyright 2021 Intel Corporation
#
# Licensed under the Apache License, Version 2.0 (the "License");
# you may not use this file except in compliance with the License.
# You may obtain a copy of the License at
#
#      http://www.apache.org/licenses/LICENSE-2.0
#
# Unless required by applicable law or agreed to in writing, software
# distributed under the License is distributed on an "AS IS" BASIS,
# WITHOUT WARRANTIES OR CONDITIONS OF ANY KIND, either express or implied.
# See the License for the specific language governing permissions and
# limitations under the License.

import numpy as np
from numba import njit, vectorize
import dpctl
from numba_dppy.context_manager import offload_to_sycl_device
import numba_dppy
import unittest

from numba_dppy.tests._helper import assert_auto_offloading
from . import _helper


@unittest.skipUnless(_helper.has_gpu_queues(), "test only on GPU system")
class TestVectorize(unittest.TestCase):
    def test_vectorize(self):
        @vectorize(nopython=True)
        def axy(a, x, y):
            return a * x + y

        @njit
        def f(a0, a1):
            return np.cos(axy(a0, np.sin(a1) - 1.0, 1.0))

        def f_np(a0, a1):
            sin_res = np.sin(a1)
            res = []
            for i in range(len(a0)):
                res.append(axy(a0[i], sin_res[i] - 1.0, 1.0))
            return np.cos(np.array(res))

        A = np.random.random(10)
        B = np.random.random(10)

<<<<<<< HEAD
        numba_dppy.compiler.DEBUG = 1
        device = dpctl.SyclDevice("opencl:gpu")
        with offload_to_sycl_device(device):
=======
        with dpctl.device_context("opencl:gpu"), assert_auto_offloading():
>>>>>>> 6ec41a5a
            expected = f(A, B)

        actual = f_np(A, B)

        max_abs_err = expected.sum() - actual.sum()
        self.assertTrue(max_abs_err < 1e-5)


if __name__ == "__main__":
    unittest.main()<|MERGE_RESOLUTION|>--- conflicted
+++ resolved
@@ -45,13 +45,8 @@
         A = np.random.random(10)
         B = np.random.random(10)
 
-<<<<<<< HEAD
-        numba_dppy.compiler.DEBUG = 1
         device = dpctl.SyclDevice("opencl:gpu")
-        with offload_to_sycl_device(device):
-=======
-        with dpctl.device_context("opencl:gpu"), assert_auto_offloading():
->>>>>>> 6ec41a5a
+        with offload_to_sycl_device(device), assert_auto_offloading():
             expected = f(A, B)
 
         actual = f_np(A, B)
