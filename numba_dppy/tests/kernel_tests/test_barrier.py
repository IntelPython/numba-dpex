# Copyright 2021 Intel Corporation
#
# Licensed under the Apache License, Version 2.0 (the "License");
# you may not use this file except in compliance with the License.
# You may obtain a copy of the License at
#
#      http://www.apache.org/licenses/LICENSE-2.0
#
# Unless required by applicable law or agreed to in writing, software
# distributed under the License is distributed on an "AS IS" BASIS,
# WITHOUT WARRANTIES OR CONDITIONS OF ANY KIND, either express or implied.
# See the License for the specific language governing permissions and
# limitations under the License.

import numpy as np
import numba_dppy as dppy
import pytest
import dpctl
import sys
from numba_dppy.tests._helper import skip_test


list_of_filter_strs = [
    "opencl:gpu:0",
    "level_zero:gpu:0",
    "opencl:cpu:0",
]


@pytest.fixture(params=list_of_filter_strs)
def filter_str(request):
    return request.param


def skip_if_win():
    if sys.platform in ["win32", "cygwin"]:
        return True
    return False


def test_proper_lowering(filter_str):
    if skip_test(filter_str):
        pytest.skip()

<<<<<<< HEAD
    try:
        # This will trigger eager compilation
        @dppy.kernel("void(float32[::1])")
        def twice(A):
            i = dppy.get_global_id(0)
            d = A[i]
            dppy.barrier(dppy.CLK_LOCAL_MEM_FENCE)  # local mem fence
            A[i] = d * 2

    except:
        pytest.skip()
=======
    # We perform eager compilation at the site of
    # @dppy.kernel. This takes the default dpctl
    # queue which is level_zero backed. Level_zero
    # is not yet supported on Windows platform and
    # hence we skip these tests if the platform is
    # Windows regardless of which backend filter_str
    # specifies.
    if skip_if_win():
        pytest.skip()

    # This will trigger eager compilation
    @dppy.kernel("void(float32[::1])")
    def twice(A):
        i = dppy.get_global_id(0)
        d = A[i]
        dppy.barrier(dppy.CLK_LOCAL_MEM_FENCE)  # local mem fence
        A[i] = d * 2
>>>>>>> d1a3f4e3

    N = 256
    arr = np.random.random(N).astype(np.float32)
    orig = arr.copy()

    with dpctl.device_context(filter_str) as gpu_queue:
        twice[N, N // 2](arr)

    # The computation is correct?
    np.testing.assert_allclose(orig * 2, arr)


def test_no_arg_barrier_support(filter_str):
    if skip_test(filter_str):
        pytest.skip()

<<<<<<< HEAD
    try:

        @dppy.kernel("void(float32[::1])")
        def twice(A):
            i = dppy.get_global_id(0)
            d = A[i]
            # no argument defaults to global mem fence
            dppy.barrier()
            A[i] = d * 2

    except:
        pytest.skip()
=======
    if skip_if_win():
        pytest.skip()

    @dppy.kernel("void(float32[::1])")
    def twice(A):
        i = dppy.get_global_id(0)
        d = A[i]
        # no argument defaults to global mem fence
        dppy.barrier()
        A[i] = d * 2
>>>>>>> d1a3f4e3

    N = 256
    arr = np.random.random(N).astype(np.float32)
    orig = arr.copy()

    with dpctl.device_context(filter_str) as gpu_queue:
        twice[N, dppy.DEFAULT_LOCAL_SIZE](arr)

    # The computation is correct?
    np.testing.assert_allclose(orig * 2, arr)


def test_local_memory(filter_str):
    if skip_test(filter_str):
        pytest.skip()
    blocksize = 10

<<<<<<< HEAD
    try:

        @dppy.kernel("void(float32[::1])")
        def reverse_array(A):
            lm = dppy.local.array(shape=10, dtype=np.float32)
            i = dppy.get_global_id(0)

            # preload
            lm[i] = A[i]
            # barrier local or global will both work as we only have one work group
            dppy.barrier(dppy.CLK_LOCAL_MEM_FENCE)  # local mem fence
            # write
            A[i] += lm[blocksize - 1 - i]

    except:
        pytest.skip()
=======
    if skip_if_win():
        pytest.skip()

    @dppy.kernel("void(float32[::1])")
    def reverse_array(A):
        lm = dppy.local.array(shape=10, dtype=np.float32)
        i = dppy.get_global_id(0)

        # preload
        lm[i] = A[i]
        # barrier local or global will both work as we only have one work group
        dppy.barrier(dppy.CLK_LOCAL_MEM_FENCE)  # local mem fence
        # write
        A[i] += lm[blocksize - 1 - i]
>>>>>>> d1a3f4e3

    arr = np.arange(blocksize).astype(np.float32)
    orig = arr.copy()

    with dpctl.device_context(filter_str) as gpu_queue:
        reverse_array[blocksize, blocksize](arr)

    expected = orig[::-1] + orig
    np.testing.assert_allclose(expected, arr)<|MERGE_RESOLUTION|>--- conflicted
+++ resolved
@@ -42,19 +42,6 @@
     if skip_test(filter_str):
         pytest.skip()
 
-<<<<<<< HEAD
-    try:
-        # This will trigger eager compilation
-        @dppy.kernel("void(float32[::1])")
-        def twice(A):
-            i = dppy.get_global_id(0)
-            d = A[i]
-            dppy.barrier(dppy.CLK_LOCAL_MEM_FENCE)  # local mem fence
-            A[i] = d * 2
-
-    except:
-        pytest.skip()
-=======
     # We perform eager compilation at the site of
     # @dppy.kernel. This takes the default dpctl
     # queue which is level_zero backed. Level_zero
@@ -72,7 +59,6 @@
         d = A[i]
         dppy.barrier(dppy.CLK_LOCAL_MEM_FENCE)  # local mem fence
         A[i] = d * 2
->>>>>>> d1a3f4e3
 
     N = 256
     arr = np.random.random(N).astype(np.float32)
@@ -89,20 +75,6 @@
     if skip_test(filter_str):
         pytest.skip()
 
-<<<<<<< HEAD
-    try:
-
-        @dppy.kernel("void(float32[::1])")
-        def twice(A):
-            i = dppy.get_global_id(0)
-            d = A[i]
-            # no argument defaults to global mem fence
-            dppy.barrier()
-            A[i] = d * 2
-
-    except:
-        pytest.skip()
-=======
     if skip_if_win():
         pytest.skip()
 
@@ -113,7 +85,6 @@
         # no argument defaults to global mem fence
         dppy.barrier()
         A[i] = d * 2
->>>>>>> d1a3f4e3
 
     N = 256
     arr = np.random.random(N).astype(np.float32)
@@ -131,24 +102,6 @@
         pytest.skip()
     blocksize = 10
 
-<<<<<<< HEAD
-    try:
-
-        @dppy.kernel("void(float32[::1])")
-        def reverse_array(A):
-            lm = dppy.local.array(shape=10, dtype=np.float32)
-            i = dppy.get_global_id(0)
-
-            # preload
-            lm[i] = A[i]
-            # barrier local or global will both work as we only have one work group
-            dppy.barrier(dppy.CLK_LOCAL_MEM_FENCE)  # local mem fence
-            # write
-            A[i] += lm[blocksize - 1 - i]
-
-    except:
-        pytest.skip()
-=======
     if skip_if_win():
         pytest.skip()
 
@@ -163,7 +116,6 @@
         dppy.barrier(dppy.CLK_LOCAL_MEM_FENCE)  # local mem fence
         # write
         A[i] += lm[blocksize - 1 - i]
->>>>>>> d1a3f4e3
 
     arr = np.arange(blocksize).astype(np.float32)
     orig = arr.copy()
