# Copyright 2021 Intel Corporation
#
# Licensed under the Apache License, Version 2.0 (the "License");
# you may not use this file except in compliance with the License.
# You may obtain a copy of the License at
#
#      http://www.apache.org/licenses/LICENSE-2.0
#
# Unless required by applicable law or agreed to in writing, software
# distributed under the License is distributed on an "AS IS" BASIS,
# WITHOUT WARRANTIES OR CONDITIONS OF ANY KIND, either express or implied.
# See the License for the specific language governing permissions and
# limitations under the License.

import numpy as np
import numba_dppy as dppy
import pytest
import dpctl
<<<<<<< HEAD
from numba_dppy.tests.skip_tests import skip_test
import sys
=======
from numba_dppy.tests._helper import skip_test
>>>>>>> 825d67ad


list_of_filter_strs = [
    "opencl:gpu:0",
    "level_zero:gpu:0",
    "opencl:cpu:0",
]


@pytest.fixture(params=list_of_filter_strs)
def filter_str(request):
    return request.param


def skip_if_win():
    if sys.platform in ["win32", "cygwin"]:
        return True
    return False


def test_proper_lowering(filter_str):
    if skip_test(filter_str):
        pytest.skip()

    # We perform eager compilation at the site of
    # @dppy.kernel. This takes the default dpctl
    # queue which is level_zero backed. Level_zero
    # is not yet supported on Windows platform and
    # hence we skip these tests if the platform is
    # Windows regardless of which backend filter_str
    # specifies.
    if skip_if_win():
        pytest.skip()

    # This will trigger eager compilation
    @dppy.kernel("void(float32[::1])")
    def twice(A):
        i = dppy.get_global_id(0)
        d = A[i]
        dppy.barrier(dppy.CLK_LOCAL_MEM_FENCE)  # local mem fence
        A[i] = d * 2

    N = 256
    arr = np.random.random(N).astype(np.float32)
    orig = arr.copy()

    with dpctl.device_context(filter_str) as gpu_queue:
        twice[N, N // 2](arr)

    # The computation is correct?
    np.testing.assert_allclose(orig * 2, arr)


def test_no_arg_barrier_support(filter_str):
    if skip_test(filter_str):
        pytest.skip()

    if skip_if_win():
        pytest.skip()

    @dppy.kernel("void(float32[::1])")
    def twice(A):
        i = dppy.get_global_id(0)
        d = A[i]
        # no argument defaults to global mem fence
        dppy.barrier()
        A[i] = d * 2

    N = 256
    arr = np.random.random(N).astype(np.float32)
    orig = arr.copy()

    with dpctl.device_context(filter_str) as gpu_queue:
        twice[N, dppy.DEFAULT_LOCAL_SIZE](arr)

    # The computation is correct?
    np.testing.assert_allclose(orig * 2, arr)


def test_local_memory(filter_str):
    if skip_test(filter_str):
        pytest.skip()
    blocksize = 10

    if skip_if_win():
        pytest.skip()

    @dppy.kernel("void(float32[::1])")
    def reverse_array(A):
        lm = dppy.local.array(shape=10, dtype=np.float32)
        i = dppy.get_global_id(0)

        # preload
        lm[i] = A[i]
        # barrier local or global will both work as we only have one work group
        dppy.barrier(dppy.CLK_LOCAL_MEM_FENCE)  # local mem fence
        # write
        A[i] += lm[blocksize - 1 - i]

    arr = np.arange(blocksize).astype(np.float32)
    orig = arr.copy()

    with dpctl.device_context(filter_str) as gpu_queue:
        reverse_array[blocksize, blocksize](arr)

    expected = orig[::-1] + orig
    np.testing.assert_allclose(expected, arr)<|MERGE_RESOLUTION|>--- conflicted
+++ resolved
@@ -16,12 +16,8 @@
 import numba_dppy as dppy
 import pytest
 import dpctl
-<<<<<<< HEAD
-from numba_dppy.tests.skip_tests import skip_test
 import sys
-=======
 from numba_dppy.tests._helper import skip_test
->>>>>>> 825d67ad
 
 
 list_of_filter_strs = [
