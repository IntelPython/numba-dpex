# Copyright 2021 Intel Corporation
#
# Licensed under the Apache License, Version 2.0 (the "License");
# you may not use this file except in compliance with the License.
# You may obtain a copy of the License at
#
#      http://www.apache.org/licenses/LICENSE-2.0
#
# Unless required by applicable law or agreed to in writing, software
# distributed under the License is distributed on an "AS IS" BASIS,
# WITHOUT WARRANTIES OR CONDITIONS OF ANY KIND, either express or implied.
# See the License for the specific language governing permissions and
# limitations under the License.

import numpy as np
import numba_dppy as dppy
import pytest
import dpctl
from numba_dppy.tests._helper import skip_test

list_of_filter_strs = [
    "opencl:gpu:0",
    "level_zero:gpu:0",
    "opencl:cpu:0",
]


@pytest.fixture(params=list_of_filter_strs)
def filter_str(request):
    return request.param


def test_caching_kernel_using_same_queue(filter_str):
    """Test kernel caching when the same queue is used to submit a kernel
    multiple times.

    Args:
        filter_str: SYCL filter selector string
    """
    if skip_test(filter_str):
        pytest.skip()
    global_size = 10
    N = global_size

    def data_parallel_sum(a, b, c):
        i = dppy.get_global_id(0)
        c[i] = a[i] + b[i]

    a = np.array(np.random.random(N), dtype=np.float32)
    b = np.array(np.random.random(N), dtype=np.float32)
    c = np.ones_like(a)

    with dpctl.device_context(filter_str):
        func = dppy.kernel(data_parallel_sum)
<<<<<<< HEAD
        caching_kernel = func[global_size, dppy.DEFAULT_LOCAL_SIZE].specialize(
            func.get_argtypes(a, b, c), gpu_queue
        )

        for i in range(10):
            cached_kernel = func[global_size, dppy.DEFAULT_LOCAL_SIZE].specialize(
                func.get_argtypes(a, b, c), gpu_queue
            )
            assert caching_kernel == cached_kernel
=======
        cached_kernel = func[global_size, dppy.DEFAULT_LOCAL_SIZE].specialize(a, b, c)

        for i in range(10):
            _kernel = func[global_size, dppy.DEFAULT_LOCAL_SIZE].specialize(a, b, c)
            assert _kernel == cached_kernel


def test_caching_kernel_using_same_context(filter_str):
    """Test kernel caching for the scenario where different SYCL queues that
    share a SYCL context are used to submit a kernel.

    Args:
        filter_str: SYCL filter selector string
    """
    if skip_test(filter_str):
        pytest.skip()
    global_size = 10
    N = global_size

    def data_parallel_sum(a, b, c):
        i = dppy.get_global_id(0)
        c[i] = a[i] + b[i]

    a = np.array(np.random.random(N), dtype=np.float32)
    b = np.array(np.random.random(N), dtype=np.float32)
    c = np.ones_like(a)

    # Set the global queue to the default device so that the cached_kernel gets
    # created for that device
    dpctl.set_global_queue(filter_str)
    func = dppy.kernel(data_parallel_sum)
    cached_kernel = func[global_size, dppy.DEFAULT_LOCAL_SIZE].specialize(a, b, c)
    for i in range(0, 10):
        # Each iteration create a fresh queue that will share the same context
        with dpctl.device_context(filter_str):
            _kernel = func[global_size, dppy.DEFAULT_LOCAL_SIZE].specialize(a, b, c)
            assert _kernel == cached_kernel
>>>>>>> 3962402e
<|MERGE_RESOLUTION|>--- conflicted
+++ resolved
@@ -52,17 +52,6 @@
 
     with dpctl.device_context(filter_str):
         func = dppy.kernel(data_parallel_sum)
-<<<<<<< HEAD
-        caching_kernel = func[global_size, dppy.DEFAULT_LOCAL_SIZE].specialize(
-            func.get_argtypes(a, b, c), gpu_queue
-        )
-
-        for i in range(10):
-            cached_kernel = func[global_size, dppy.DEFAULT_LOCAL_SIZE].specialize(
-                func.get_argtypes(a, b, c), gpu_queue
-            )
-            assert caching_kernel == cached_kernel
-=======
         cached_kernel = func[global_size, dppy.DEFAULT_LOCAL_SIZE].specialize(a, b, c)
 
         for i in range(10):
@@ -99,5 +88,4 @@
         # Each iteration create a fresh queue that will share the same context
         with dpctl.device_context(filter_str):
             _kernel = func[global_size, dppy.DEFAULT_LOCAL_SIZE].specialize(a, b, c)
-            assert _kernel == cached_kernel
->>>>>>> 3962402e
+            assert _kernel == cached_kernel