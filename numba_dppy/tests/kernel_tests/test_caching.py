# Copyright 2021 Intel Corporation
#
# Licensed under the Apache License, Version 2.0 (the "License");
# you may not use this file except in compliance with the License.
# You may obtain a copy of the License at
#
#      http://www.apache.org/licenses/LICENSE-2.0
#
# Unless required by applicable law or agreed to in writing, software
# distributed under the License is distributed on an "AS IS" BASIS,
# WITHOUT WARRANTIES OR CONDITIONS OF ANY KIND, either express or implied.
# See the License for the specific language governing permissions and
# limitations under the License.

import numpy as np
import numba_dppy as dppy
import pytest
import dpctl
from numba_dppy.tests._helper import skip_test

list_of_filter_strs = [
    "opencl:gpu:0",
    "level_zero:gpu:0",
    "opencl:cpu:0",
]


@pytest.fixture(params=list_of_filter_strs)
def filter_str(request):
    return request.param


def test_caching_kernel_using_same_queue(filter_str):
    """Test kernel caching when the same queue is used to submit a kernel
    multiple times.

    Args:
        filter_str: SYCL filter selector string
    """
    if skip_test(filter_str):
        pytest.skip()
    global_size = 10
    N = global_size

    def data_parallel_sum(a, b, c):
        i = dppy.get_global_id(0)
        c[i] = a[i] + b[i]

    a = np.array(np.random.random(N), dtype=np.float32)
    b = np.array(np.random.random(N), dtype=np.float32)
    c = np.ones_like(a)

    with dpctl.device_context(filter_str) as gpu_queue:
        func = dppy.kernel(data_parallel_sum)
        cached_kernel = func[global_size, dppy.DEFAULT_LOCAL_SIZE].specialize(
<<<<<<< HEAD
            func.get_argtypes(a, b, c), gpu_queue
=======
            func._get_argtypes(a, b, c), gpu_queue
>>>>>>> 3088aa46
        )

        for i in range(10):
            _kernel = func[global_size, dppy.DEFAULT_LOCAL_SIZE].specialize(
<<<<<<< HEAD
                func.get_argtypes(a, b, c), gpu_queue
=======
                func._get_argtypes(a, b, c), gpu_queue
>>>>>>> 3088aa46
            )
            assert _kernel == cached_kernel


def test_caching_kernel_using_same_context(filter_str):
    """Test kernel caching for the scenario where different SYCL queues that
    share a SYCL context are used to submit a kernel.

    Args:
        filter_str: SYCL filter selector string
    """
    if skip_test(filter_str):
        pytest.skip()
    global_size = 10
    N = global_size

    def data_parallel_sum(a, b, c):
        i = dppy.get_global_id(0)
        c[i] = a[i] + b[i]

    a = np.array(np.random.random(N), dtype=np.float32)
    b = np.array(np.random.random(N), dtype=np.float32)
    c = np.ones_like(a)

    # Set the global queue to the default device so that the cached_kernel gets
    # created for that device
    dpctl.set_global_queue(filter_str)
    func = dppy.kernel(data_parallel_sum)
    default_queue = dpctl.get_current_queue()
    cached_kernel = func[global_size, dppy.DEFAULT_LOCAL_SIZE].specialize(
<<<<<<< HEAD
        func.get_argtypes(a, b, c), default_queue
=======
        func._get_argtypes(a, b, c), default_queue
>>>>>>> 3088aa46
    )
    for i in range(0, 10):
        # Each iteration create a fresh queue that will share the same context
        with dpctl.device_context(filter_str) as gpu_queue:
            _kernel = func[global_size, dppy.DEFAULT_LOCAL_SIZE].specialize(
<<<<<<< HEAD
                func.get_argtypes(a, b, c), gpu_queue
=======
                func._get_argtypes(a, b, c), gpu_queue
>>>>>>> 3088aa46
            )
            assert _kernel == cached_kernel<|MERGE_RESOLUTION|>--- conflicted
+++ resolved
@@ -53,20 +53,12 @@
     with dpctl.device_context(filter_str) as gpu_queue:
         func = dppy.kernel(data_parallel_sum)
         cached_kernel = func[global_size, dppy.DEFAULT_LOCAL_SIZE].specialize(
-<<<<<<< HEAD
-            func.get_argtypes(a, b, c), gpu_queue
-=======
             func._get_argtypes(a, b, c), gpu_queue
->>>>>>> 3088aa46
         )
 
         for i in range(10):
             _kernel = func[global_size, dppy.DEFAULT_LOCAL_SIZE].specialize(
-<<<<<<< HEAD
-                func.get_argtypes(a, b, c), gpu_queue
-=======
                 func._get_argtypes(a, b, c), gpu_queue
->>>>>>> 3088aa46
             )
             assert _kernel == cached_kernel
 
@@ -97,20 +89,12 @@
     func = dppy.kernel(data_parallel_sum)
     default_queue = dpctl.get_current_queue()
     cached_kernel = func[global_size, dppy.DEFAULT_LOCAL_SIZE].specialize(
-<<<<<<< HEAD
-        func.get_argtypes(a, b, c), default_queue
-=======
         func._get_argtypes(a, b, c), default_queue
->>>>>>> 3088aa46
     )
     for i in range(0, 10):
         # Each iteration create a fresh queue that will share the same context
         with dpctl.device_context(filter_str) as gpu_queue:
             _kernel = func[global_size, dppy.DEFAULT_LOCAL_SIZE].specialize(
-<<<<<<< HEAD
-                func.get_argtypes(a, b, c), gpu_queue
-=======
                 func._get_argtypes(a, b, c), gpu_queue
->>>>>>> 3088aa46
             )
             assert _kernel == cached_kernel