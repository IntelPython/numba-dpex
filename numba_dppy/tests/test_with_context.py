# Copyright 2021 Intel Corporation
#
# Licensed under the Apache License, Version 2.0 (the "License");
# you may not use this file except in compliance with the License.
# You may obtain a copy of the License at
#
#      http://www.apache.org/licenses/LICENSE-2.0
#
# Unless required by applicable law or agreed to in writing, software
# distributed under the License is distributed on an "AS IS" BASIS,
# WITHOUT WARRANTIES OR CONDITIONS OF ANY KIND, either express or implied.
# See the License for the specific language governing permissions and
# limitations under the License.

import numpy as np
from numba import njit
import numba_dppy
from numba_dppy import config
import unittest
from numba.core import errors
from numba.tests.support import captured_stdout
from . import _helper
import dpctl
from numba_dppy.context_manager import offload_to_sycl_device


class TestWithDPPYContext(unittest.TestCase):
    @unittest.skipIf(not _helper.has_gpu_queues(), "No GPU platforms available")
    def test_with_dppy_context_gpu(self):
        @njit
        def nested_func(a, b):
            np.sin(a, b)

        @njit
        def func(b):
            a = np.ones((64), dtype=np.float64)
            nested_func(a, b)

        config.DEBUG = 1
        expected = np.ones((64), dtype=np.float64)
        got_gpu = np.ones((64), dtype=np.float64)

        with captured_stdout() as got_gpu_message:
            device = dpctl.SyclDevice("opencl:gpu")
            with offload_to_sycl_device(device):
                func(got_gpu)

        config.DEBUG = 0
        func(expected)

        np.testing.assert_array_equal(expected, got_gpu)
        self.assertTrue("Parfor offloaded to opencl:gpu" in got_gpu_message.getvalue())

    @unittest.skipIf(not _helper.has_cpu_queues(), "No CPU platforms available")
    def test_with_dppy_context_cpu(self):
        @njit
        def nested_func(a, b):
            np.sin(a, b)

        @njit
        def func(b):
            a = np.ones((64), dtype=np.float64)
            nested_func(a, b)

        config.DEBUG = 1
        expected = np.ones((64), dtype=np.float64)
        got_cpu = np.ones((64), dtype=np.float64)

        with captured_stdout() as got_cpu_message:
            device = dpctl.SyclDevice("opencl:cpu")
            with offload_to_sycl_device(device):
                func(got_cpu)

<<<<<<< HEAD
            numba_dppy.compiler.DEBUG = 0
            func(expected)
=======
        config.DEBUG = 0
        func(expected)
>>>>>>> 6ec41a5a

        np.testing.assert_array_equal(expected, got_cpu)
        self.assertTrue("Parfor offloaded to opencl:cpu" in got_cpu_message.getvalue())


if __name__ == "__main__":
    unittest.main()<|MERGE_RESOLUTION|>--- conflicted
+++ resolved
@@ -71,13 +71,8 @@
             with offload_to_sycl_device(device):
                 func(got_cpu)
 
-<<<<<<< HEAD
-            numba_dppy.compiler.DEBUG = 0
-            func(expected)
-=======
         config.DEBUG = 0
         func(expected)
->>>>>>> 6ec41a5a
 
         np.testing.assert_array_equal(expected, got_cpu)
         self.assertTrue("Parfor offloaded to opencl:cpu" in got_cpu_message.getvalue())
