# Copyright 2021 Intel Corporation
#
# Licensed under the Apache License, Version 2.0 (the "License");
# you may not use this file except in compliance with the License.
# You may obtain a copy of the License at
#
#      http://www.apache.org/licenses/LICENSE-2.0
#
# Unless required by applicable law or agreed to in writing, software
# distributed under the License is distributed on an "AS IS" BASIS,
# WITHOUT WARRANTIES OR CONDITIONS OF ANY KIND, either express or implied.
# See the License for the specific language governing permissions and
# limitations under the License.

import dpctl
import numpy as np
import pytest
from numba import njit
from numba.tests.support import captured_stdout

import numba_dppy as dppy
from numba_dppy import config

from . import _helper
<<<<<<< HEAD
from ._helper import (
    assert_auto_offloading,
    filter_strings,
    skip_no_opencl_cpu,
    skip_no_opencl_gpu,
)
=======
from ._helper import assert_auto_offloading, filter_strings
>>>>>>> 1ec2809a


def scenario(filter_str, context):
    @njit
    def func(a, b):
        return a + b

    a = np.ones((64), dtype=np.int32)
    b = np.ones((64), dtype=np.int32)

    device = dpctl.SyclDevice(filter_str)
    with context(device):
        func(a, b)


@pytest.mark.parametrize("filter_str", filter_strings)
@pytest.mark.parametrize(
    "context",
    [
        dppy.offload_to_sycl_device,
        dpctl.device_context,
    ],
)
def test_dpctl_device_context_affects_numba_pipeline(filter_str, context):
    with assert_auto_offloading():
        scenario(filter_str, context)


class TestWithDPPYContext:
    @skip_no_opencl_gpu
    def test_with_dppy_context_gpu(self):
        @njit
        def nested_func(a, b):
            np.sin(a, b)

        @njit
        def func(b):
            a = np.ones((64), dtype=np.float64)
            nested_func(a, b)

        config.DEBUG = 1
        expected = np.ones((64), dtype=np.float64)
        got_gpu = np.ones((64), dtype=np.float64)

        with captured_stdout() as got_gpu_message:
            device = dpctl.SyclDevice("opencl:gpu")
            with dpctl.device_context(device):
                func(got_gpu)

        config.DEBUG = 0
        func(expected)

        np.testing.assert_array_equal(expected, got_gpu)
        assert "Parfor offloaded to opencl:gpu" in got_gpu_message.getvalue()

    @skip_no_opencl_cpu
    def test_with_dppy_context_cpu(self):
        @njit
        def nested_func(a, b):
            np.sin(a, b)

        @njit
        def func(b):
            a = np.ones((64), dtype=np.float64)
            nested_func(a, b)

        config.DEBUG = 1
        expected = np.ones((64), dtype=np.float64)
        got_cpu = np.ones((64), dtype=np.float64)

        with captured_stdout() as got_cpu_message:
            device = dpctl.SyclDevice("opencl:cpu")
            with dpctl.device_context(device):
                func(got_cpu)

        config.DEBUG = 0
        func(expected)

        np.testing.assert_array_equal(expected, got_cpu)
        assert "Parfor offloaded to opencl:cpu" in got_cpu_message.getvalue()<|MERGE_RESOLUTION|>--- conflicted
+++ resolved
@@ -21,17 +21,12 @@
 import numba_dppy as dppy
 from numba_dppy import config
 
-from . import _helper
-<<<<<<< HEAD
 from ._helper import (
     assert_auto_offloading,
     filter_strings,
     skip_no_opencl_cpu,
     skip_no_opencl_gpu,
 )
-=======
-from ._helper import assert_auto_offloading, filter_strings
->>>>>>> 1ec2809a
 
 
 def scenario(filter_str, context):
