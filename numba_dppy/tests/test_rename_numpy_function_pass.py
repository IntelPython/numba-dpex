#! /usr/bin/env python
import unittest
import numpy as np
import numba
<<<<<<< HEAD
from numba import njit, typeof
import numba_dppy, numba_dppy as dppy


from numba.core import (compiler, typing, cpu)
from numba_dppy.rename_numpy_functions_pass import (DPPYRewriteOverloadedNumPyFunctions,
        DPPYRewriteNdarrayFunctions)
from numba.core.typed_passes import (NopythonTypeInference, AnnotateTypes)
=======
from numba.core import compiler
from numba_dppy.rename_numpy_functions_pass import DPPYRewriteOverloadedFunctions
>>>>>>> 1e5346b6


class MyPipeline(object):
    def __init__(self, test_ir, args):
        self.state = compiler.StateDict()
        self.state.typingctx = typing.Context()
        self.state.targetctx = cpu.CPUContext(self.state.typingctx)
        self.state.func_ir = test_ir
        self.state.func_id = test_ir.func_id
        self.state.args = args
        self.state.return_type = None
        self.state.locals = dict()
        self.state.status = None
        self.state.lifted = dict()
        self.state.lifted_from = None

        self.state.typingctx.refresh()
        self.state.targetctx.refresh()


def check_equivalent(expected_ir, got_ir):
    expected_block_body = expected_ir.blocks[0].body
    got_block_body = got_ir.blocks[0].body

    if len(expected_block_body) != len(got_block_body):
        return False

    for i in range(len(expected_block_body)):
        expected_stmt = expected_block_body[i]
        got_stmt = got_block_body[i]
        if type(expected_stmt) != type(got_stmt):
            return False
        else:
            if isinstance(expected_stmt, numba.core.ir.Assign):
                if isinstance(expected_stmt.value, numba.core.ir.Global):
                    if (expected_stmt.value.name != got_stmt.value.name and
                        expected_stmt.value.name != "numba_dppy"):
                        return False
                elif isinstance(expected_stmt.value, numba.core.ir.Expr):
                    # should get "dpnp" and "sum" as attr
                    if expected_stmt.value.op == "getattr":
                        if expected_stmt.value.attr != got_stmt.value.attr:
                            return False
    return True


class TestRenameNumpyFunctionsPass(unittest.TestCase):
    def test_rename_numpy(self):
        def expected(a):
            return numba_dppy.dpnp.sum(a)

        def got(a):
            return np.sum(a)

        expected_ir = compiler.run_frontend(expected)
        got_ir = compiler.run_frontend(got)

        pipeline = MyPipeline(got_ir, None)

        rewrite_numpy_functions_pass = DPPYRewriteOverloadedNumPyFunctions()
        rewrite_numpy_functions_pass.run_pass(pipeline.state)

        self.assertTrue(check_equivalent(expected_ir, pipeline.state.func_ir))


class TestRenameNdarrayFunctionsPass(unittest.TestCase):
    def test_rename_ndarray(self):
        def expected(a):
            return numba_dppy.dpnp.sum(a)

        def got(a):
            return a.sum()

        expected_ir = compiler.run_frontend(expected)
        got_ir = compiler.run_frontend(got)

        a = np.arange(10)
        args = [a]
        argtypes = [typeof(x) for x in args]

        pipeline = MyPipeline(got_ir, argtypes)

        tyinfer_pass = NopythonTypeInference()
        tyinfer_pass.run_pass(pipeline.state)

        annotate_ty_pass = AnnotateTypes()
        annotate_ty_pass.run_pass(pipeline.state)

        rewrite_ndarray_functions_pass = DPPYRewriteNdarrayFunctions()
        rewrite_ndarray_functions_pass.run_pass(pipeline.state)

        self.assertTrue(check_equivalent(expected_ir, pipeline.state.func_ir))


if __name__ == "__main__":
    unittest.main()<|MERGE_RESOLUTION|>--- conflicted
+++ resolved
@@ -2,7 +2,6 @@
 import unittest
 import numpy as np
 import numba
-<<<<<<< HEAD
 from numba import njit, typeof
 import numba_dppy, numba_dppy as dppy
 
@@ -11,10 +10,6 @@
 from numba_dppy.rename_numpy_functions_pass import (DPPYRewriteOverloadedNumPyFunctions,
         DPPYRewriteNdarrayFunctions)
 from numba.core.typed_passes import (NopythonTypeInference, AnnotateTypes)
-=======
-from numba.core import compiler
-from numba_dppy.rename_numpy_functions_pass import DPPYRewriteOverloadedFunctions
->>>>>>> 1e5346b6
 
 
 class MyPipeline(object):
