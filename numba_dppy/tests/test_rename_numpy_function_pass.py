--- conflicted
+++ resolved
@@ -4,10 +4,7 @@
 import numba
 from numba import njit, typeof
 import numba_dppy, numba_dppy as dppy
-<<<<<<< HEAD
-=======
 from numba_dppy.testing import ensure_dpnp
->>>>>>> 18fa3095
 
 
 from numba.core import (compiler, typing, cpu)
@@ -79,10 +76,7 @@
         self.assertTrue(check_equivalent(expected_ir, pipeline.state.func_ir))
 
 
-<<<<<<< HEAD
-=======
 @unittest.skipUnless(ensure_dpnp(), 'test only when dpNP is available')
->>>>>>> 18fa3095
 class TestRenameNdarrayFunctionsPass(unittest.TestCase):
     def test_rename_ndarray(self):
         def expected(a):
