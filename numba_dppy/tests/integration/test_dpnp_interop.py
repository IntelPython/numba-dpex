--- conflicted
+++ resolved
@@ -16,13 +16,8 @@
 import numpy as np
 import pytest
 
-<<<<<<< HEAD
-import numba_dppy as dppy
+import numba_dppy as dpex
 from numba_dppy.tests._helper import filter_strings_not_default_device
-=======
-import numba_dppy as dpex
-from numba_dppy.tests._helper import filter_strings
->>>>>>> cc59100d
 
 dpnp = pytest.importorskip("dpnp", reason="DPNP is not installed")
 
@@ -60,17 +55,7 @@
 
 @pytest.mark.parametrize("filter_str", filter_strings_not_default_device)
 def test_consuming_array_from_dpnp(filter_str, dtype):
-<<<<<<< HEAD
-    @dppy.kernel
-=======
-    if (
-        "opencl" not in dpctl.get_current_queue().sycl_device.filter_string
-        and "opencl" in filter_str
-    ):
-        pytest.skip("Bug in DPNP. See: IntelPython/dpnp#723")
-
     @dpex.kernel
->>>>>>> cc59100d
     def data_parallel_sum(a, b, c):
         """
         Vector addition using the ``kernel`` decorator.
