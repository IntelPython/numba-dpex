--- conflicted
+++ resolved
@@ -47,19 +47,8 @@
     return request.param
 
 
-<<<<<<< HEAD
-def test_dpnp_create_array_in_context(offload_device, dtype):
-    if skip_test(offload_device):
-        pytest.skip("No device for " + offload_device)
-=======
 @pytest.mark.parametrize("filter_str", filter_strings)
 def test_dpnp_create_array_in_context(filter_str, dtype):
-    if not ensure_dpnp():
-        pytest.skip("No DPNP")
-
-    import dpnp
->>>>>>> 70a611ef
-
     if (
         "opencl" not in dpctl.get_current_queue().sycl_device.filter_string
         and "opencl" in filter_str
@@ -70,19 +59,8 @@
         a = dpnp.arange(1024, dtype=dtype)  # noqa
 
 
-<<<<<<< HEAD
-def test_consuming_array_from_dpnp(offload_device, dtype):
-    if skip_test(offload_device):
-        pytest.skip("No device for " + offload_device)
-=======
 @pytest.mark.parametrize("filter_str", filter_strings)
 def test_consuming_array_from_dpnp(filter_str, dtype):
-    if not ensure_dpnp():
-        pytest.skip("No DPNP")
-
-    import dpnp
->>>>>>> 70a611ef
-
     if (
         "opencl" not in dpctl.get_current_queue().sycl_device.filter_string
         and "opencl" in filter_str
