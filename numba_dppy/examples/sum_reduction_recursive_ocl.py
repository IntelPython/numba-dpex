--- conflicted
+++ resolved
@@ -1,5 +1,3 @@
-<<<<<<< HEAD
-=======
 # Copyright 2021 Intel Corporation
 #
 # Licensed under the Apache License, Version 2.0 (the "License");
@@ -15,47 +13,45 @@
 # limitations under the License.
 
 import sys
->>>>>>> d5aa1209
 import numpy as np
 from numba import int32
-import numba_dppy as dppy
+import numba_dppy, numba_dppy as dppy
 import math
 
 import dpctl
-import dpctl.memory as dpctl_mem
+import dpctl._memory as dpctl_mem
 
 
-@dppy.kernel
-def sum_reduction_kernel(A, input_size, partial_sums):
-    local_id = dppy.get_local_id(0)
-    global_id = dppy.get_global_id(0)
-    group_size = dppy.get_local_size(0)
-    group_id = dppy.get_group_id(0)
+def recursive_reduction(size, group_size, Dinp, Dpartial_sums):
+    @dppy.kernel
+    def sum_reduction_kernel(inp, input_size, partial_sums):
+        local_id = dppy.get_local_id(0)
+        global_id = dppy.get_global_id(0)
+        group_size = dppy.get_local_size(0)
+        group_id = dppy.get_group_id(0)
 
-    local_sums = dppy.local.static_alloc(64, int32)
+        local_sums = dppy.local.static_alloc(64, int32)
 
-    local_sums[local_id] = 0
+        local_sums[local_id] = 0
 
-    if global_id < input_size:
-        local_sums[local_id] = A[global_id]
+        if global_id < input_size:
+            local_sums[local_id] = inp[global_id]
 
-    # Loop for computing local_sums : divide workgroup into 2 parts
-    stride = group_size // 2
-    while stride > 0:
-        # Waiting for each 2x2 addition into given workgroup
-        dppy.barrier(dppy.CLK_LOCAL_MEM_FENCE)
+        # Loop for computing local_sums : divide workgroup into 2 parts
+        stride = group_size // 2
+        while stride > 0:
+            # Waiting for each 2x2 addition into given workgroup
+            dppy.barrier(dppy.CLK_LOCAL_MEM_FENCE)
 
-        # Add elements 2 by 2 between local_id and local_id + stride
-        if local_id < stride:
-            local_sums[local_id] += local_sums[local_id + stride]
+            # Add elements 2 by 2 between local_id and local_id + stride
+            if local_id < stride:
+                local_sums[local_id] += local_sums[local_id + stride]
 
-        stride >>= 1
+            stride >>= 1
 
-    if local_id == 0:
-        partial_sums[group_id] = local_sums[0]
+        if local_id == 0:
+            partial_sums[group_id] = local_sums[0]
 
-
-def sum_recursive_reduction(size, group_size, Dinp, Dpartial_sums):
     result = 0
     nb_work_groups = 0
     passed_size = size
@@ -76,67 +72,45 @@
         )
         result = Dinp[0]
     else:
-        result = sum_recursive_reduction(
-            nb_work_groups, group_size, Dpartial_sums, Dinp
-        )
+        result = recursive_reduction(nb_work_groups, group_size, Dpartial_sums, Dinp)
 
     return result
 
 
-def get_context():
-    if dpctl.has_gpu_queues():
-        return "opencl:gpu"
-    elif dpctl.has_cpu_queues():
-        return "opencl:cpu"
-    else:
-        raise RuntimeError("No device found")
-
-
-def sum_reduce(A):
-    global_size = len(A)
+def sum_reduction_recursive():
+    global_size = 20000
     work_group_size = 64
     nb_work_groups = global_size // work_group_size
     if (global_size % work_group_size) != 0:
         nb_work_groups += 1
 
-    partial_sums = np.zeros(nb_work_groups).astype(A.dtype)
+    inp = np.ones(global_size).astype(np.int32)
+    partial_sums = np.zeros(nb_work_groups).astype(np.int32)
 
-    context = get_context()
-    with dpctl.device_context(context):
-        inp_buf = dpctl_mem.MemoryUSMShared(A.size * A.dtype.itemsize)
-        inp_ndarray = np.ndarray(A.shape, buffer=inp_buf, dtype=A.dtype)
-        np.copyto(inp_ndarray, A)
+    if dpctl.has_gpu_queues():
+        with dpctl.device_context("opencl:gpu") as gpu_queue:
+            inp_buf = dpctl_mem.MemoryUSMShared(inp.size * inp.dtype.itemsize)
+            inp_ndarray = np.ndarray(inp.shape, buffer=inp_buf, dtype=inp.dtype)
+            np.copyto(inp_ndarray, inp)
 
-        partial_sums_buf = dpctl_mem.MemoryUSMShared(
-            partial_sums.size * partial_sums.dtype.itemsize
-        )
-        partial_sums_ndarray = np.ndarray(
-            partial_sums.shape, buffer=partial_sums_buf, dtype=partial_sums.dtype
-        )
-        np.copyto(partial_sums_ndarray, partial_sums)
+            partial_sums_buf = dpctl_mem.MemoryUSMShared(
+                partial_sums.size * partial_sums.dtype.itemsize
+            )
+            partial_sums_ndarray = np.ndarray(
+                partial_sums.shape, buffer=partial_sums_buf, dtype=partial_sums.dtype
+            )
+            np.copyto(partial_sums_ndarray, partial_sums)
 
-        result = sum_recursive_reduction(
-            global_size, work_group_size, inp_ndarray, partial_sums_ndarray
-        )
+            print("Running recursive reduction")
+            result = recursive_reduction(
+                global_size, work_group_size, inp_ndarray, partial_sums_ndarray
+            )
+    else:
+        print("No device found")
+        exit()
 
-    return result
+    print("Expected:", global_size, "--- GOT:", result)
+    assert result == global_size
 
 
-def test_sum_reduce():
-    N = 20000
-
-    A = np.ones(N).astype(np.int32)
-
-    print("Running recursive reduction")
-
-    actual = sum_reduce(A)
-    expected = N
-
-    print("Actual:  ", actual)
-    print("Expected:", expected)
-
-    assert actual == expected
-
-
-if __name__ == "__main__":
-    test_sum_reduce()+sum_reduction_recursive()