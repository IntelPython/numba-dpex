<<<<<<< HEAD
=======
# Copyright 2021 Intel Corporation
#
# Licensed under the Apache License, Version 2.0 (the "License");
# you may not use this file except in compliance with the License.
# You may obtain a copy of the License at
#
#      http://www.apache.org/licenses/LICENSE-2.0
#
# Unless required by applicable law or agreed to in writing, software
# distributed under the License is distributed on an "AS IS" BASIS,
# WITHOUT WARRANTIES OR CONDITIONS OF ANY KIND, either express or implied.
# See the License for the specific language governing permissions and
# limitations under the License.

import sys
>>>>>>> d5aa1209
import numpy as np
from numba import int32
import numba_dppy as dppy
import math

import dpctl


@dppy.kernel
def sum_reduction_kernel(A, partial_sums):
    local_id = dppy.get_local_id(0)
    global_id = dppy.get_global_id(0)
    group_size = dppy.get_local_size(0)
    group_id = dppy.get_group_id(0)

    local_sums = dppy.local.static_alloc(64, int32)

    # Copy from global to local memory
    local_sums[local_id] = A[global_id]

    # Loop for computing local_sums : divide workgroup into 2 parts
    stride = group_size // 2
    while stride > 0:
        # Waiting for each 2x2 addition into given workgroup
        dppy.barrier(dppy.CLK_LOCAL_MEM_FENCE)

        # Add elements 2 by 2 between local_id and local_id + stride
        if local_id < stride:
            local_sums[local_id] += local_sums[local_id + stride]

        stride >>= 1

    if local_id == 0:
        partial_sums[group_id] = local_sums[0]


def get_context():
    if dpctl.has_gpu_queues():
        return "opencl:gpu"
    elif dpctl.has_cpu_queues():
        return "opencl:cpu"
    else:
        raise RuntimeError("No device found")


def sum_reduce(A):
    global_size = len(A)
    work_group_size = 64
    # nb_work_groups have to be even for this implementation
    nb_work_groups = global_size // work_group_size

    partial_sums = np.zeros(nb_work_groups).astype(A.dtype)

    context = get_context()
    with dpctl.device_context(context):
        sum_reduction_kernel[global_size, work_group_size](A, partial_sums)

    final_sum = 0
    # calculate the final sum in HOST
    for i in range(nb_work_groups):
        final_sum += partial_sums[i]

    return final_sum


def test_sum_reduce():
    N = 1024
    A = np.ones(N).astype(np.int32)

    print("Running Device + Host reduction")

    actual = sum_reduce(A)
    expected = N

    print("Actual:  ", actual)
    print("Expected:", expected)

    assert actual == expected


if __name__ == "__main__":
    test_sum_reduce()<|MERGE_RESOLUTION|>--- conflicted
+++ resolved
@@ -1,5 +1,3 @@
-<<<<<<< HEAD
-=======
 # Copyright 2021 Intel Corporation
 #
 # Licensed under the Apache License, Version 2.0 (the "License");
@@ -15,86 +13,66 @@
 # limitations under the License.
 
 import sys
->>>>>>> d5aa1209
 import numpy as np
 from numba import int32
-import numba_dppy as dppy
+import numba_dppy, numba_dppy as dppy
 import math
 
 import dpctl
 
 
-@dppy.kernel
-def sum_reduction_kernel(A, partial_sums):
-    local_id = dppy.get_local_id(0)
-    global_id = dppy.get_global_id(0)
-    group_size = dppy.get_local_size(0)
-    group_id = dppy.get_group_id(0)
+def sum_reduction_device_plus_host():
+    @dppy.kernel
+    def sum_reduction_kernel(inp, partial_sums):
+        local_id = dppy.get_local_id(0)
+        global_id = dppy.get_global_id(0)
+        group_size = dppy.get_local_size(0)
+        group_id = dppy.get_group_id(0)
 
-    local_sums = dppy.local.static_alloc(64, int32)
+        local_sums = dppy.local.static_alloc(64, int32)
 
-    # Copy from global to local memory
-    local_sums[local_id] = A[global_id]
+        # Copy from global to local memory
+        local_sums[local_id] = inp[global_id]
 
-    # Loop for computing local_sums : divide workgroup into 2 parts
-    stride = group_size // 2
-    while stride > 0:
-        # Waiting for each 2x2 addition into given workgroup
-        dppy.barrier(dppy.CLK_LOCAL_MEM_FENCE)
+        # Loop for computing local_sums : divide workgroup into 2 parts
+        stride = group_size // 2
+        while stride > 0:
+            # Waiting for each 2x2 addition into given workgroup
+            dppy.barrier(dppy.CLK_LOCAL_MEM_FENCE)
 
-        # Add elements 2 by 2 between local_id and local_id + stride
-        if local_id < stride:
-            local_sums[local_id] += local_sums[local_id + stride]
+            # Add elements 2 by 2 between local_id and local_id + stride
+            if local_id < stride:
+                local_sums[local_id] += local_sums[local_id + stride]
 
-        stride >>= 1
+            stride >>= 1
 
-    if local_id == 0:
-        partial_sums[group_id] = local_sums[0]
+        if local_id == 0:
+            partial_sums[group_id] = local_sums[0]
 
-
-def get_context():
-    if dpctl.has_gpu_queues():
-        return "opencl:gpu"
-    elif dpctl.has_cpu_queues():
-        return "opencl:cpu"
-    else:
-        raise RuntimeError("No device found")
-
-
-def sum_reduce(A):
-    global_size = len(A)
+    global_size = 1024
     work_group_size = 64
     # nb_work_groups have to be even for this implementation
     nb_work_groups = global_size // work_group_size
 
-    partial_sums = np.zeros(nb_work_groups).astype(A.dtype)
+    inp = np.ones(global_size).astype(np.int32)
+    partial_sums = np.zeros(nb_work_groups).astype(np.int32)
 
-    context = get_context()
-    with dpctl.device_context(context):
-        sum_reduction_kernel[global_size, work_group_size](A, partial_sums)
+    if dpctl.has_gpu_queues():
+        with dpctl.device_context("opencl:gpu") as gpu_queue:
+            print("Running Device + Host reduction")
+            sum_reduction_kernel[global_size, work_group_size](inp, partial_sums)
+    else:
+        print("No device found")
+        exit()
 
     final_sum = 0
     # calculate the final sum in HOST
     for i in range(nb_work_groups):
         final_sum += partial_sums[i]
 
-    return final_sum
-
-
-def test_sum_reduce():
-    N = 1024
-    A = np.ones(N).astype(np.int32)
-
-    print("Running Device + Host reduction")
-
-    actual = sum_reduce(A)
-    expected = N
-
-    print("Actual:  ", actual)
-    print("Expected:", expected)
-
-    assert actual == expected
+    assert final_sum == global_size
+    print("Expected:", global_size, "--- GOT:", final_sum)
 
 
 if __name__ == "__main__":
-    test_sum_reduce()+    sum_reduction_device_plus_host()