# Copyright 2020, 2021 Intel Corporation
#
# Licensed under the Apache License, Version 2.0 (the "License");
# you may not use this file except in compliance with the License.
# You may obtain a copy of the License at
#
#      http://www.apache.org/licenses/LICENSE-2.0
#
# Unless required by applicable law or agreed to in writing, software
# distributed under the License is distributed on an "AS IS" BASIS,
# WITHOUT WARRANTIES OR CONDITIONS OF ANY KIND, either express or implied.
# See the License for the specific language governing permissions and
# limitations under the License.

import numpy as np
from numba import vectorize, float64
import dpctl


@vectorize(nopython=True)
def ufunc_kernel(x, y):
    return x + y


def get_device():
    device = None
    try:
        device = dpctl.select_gpu_device()
    except:
        try:
            device = dpctl.select_cpu_device()
        except:
            raise RuntimeError("No device found")
    return device


<<<<<<< HEAD
def test_njit():
=======
def main():
>>>>>>> 3e078220
    N = 10
    dtype = np.float64

    A = np.arange(N, dtype=dtype)
    B = np.arange(N, dtype=dtype) * 10

    # Use the environment variable SYCL_DEVICE_FILTER to change the default device.
    # See https://github.com/intel/llvm/blob/sycl/sycl/doc/EnvironmentVariables.md#sycl_device_filter.
    device = dpctl.select_default_device()
    print("Using device ...")
    device.print_device_info()

    with dpctl.device_context(device):
        C = ufunc_kernel(A, B)

    print(C)

    print("Done...")


@vectorize([float64(float64, float64)], target="dppy")
def vector_add(a, b):
    return a + b


def test_vectorize():
    A = np.arange(10, dtype=np.float64).reshape((5, 2))
    B = np.arange(10, dtype=np.float64).reshape((5, 2))

    with dpctl.device_context("opencl:gpu:0"):
        C = vector_add(A, B)

    print(C)


if __name__ == "__main__":
<<<<<<< HEAD
    test_njit()
    test_vectorize()
=======
    main()
>>>>>>> 3e078220
<|MERGE_RESOLUTION|>--- conflicted
+++ resolved
@@ -34,11 +34,7 @@
     return device
 
 
-<<<<<<< HEAD
 def test_njit():
-=======
-def main():
->>>>>>> 3e078220
     N = 10
     dtype = np.float64
 
@@ -75,9 +71,5 @@
 
 
 if __name__ == "__main__":
-<<<<<<< HEAD
     test_njit()
-    test_vectorize()
-=======
-    main()
->>>>>>> 3e078220
+    test_vectorize()