<<<<<<< HEAD
=======
# Copyright 2021 Intel Corporation
#
# Licensed under the Apache License, Version 2.0 (the "License");
# you may not use this file except in compliance with the License.
# You may obtain a copy of the License at
#
#      http://www.apache.org/licenses/LICENSE-2.0
#
# Unless required by applicable law or agreed to in writing, software
# distributed under the License is distributed on an "AS IS" BASIS,
# WITHOUT WARRANTIES OR CONDITIONS OF ANY KIND, either express or implied.
# See the License for the specific language governing permissions and
# limitations under the License.

from __future__ import print_function, division, absolute_import

>>>>>>> d5aa1209
import numpy as np
import math
import numba_dppy as dppy
import dpctl


@dppy.kernel
def sum_reduction_kernel(A, R, stride):
    i = dppy.get_global_id(0)
    # sum two element
    R[i] = A[i] + A[i + stride]
    # store the sum to be used in nex iteration
    A[i] = R[i]


def get_context():
    if dpctl.has_gpu_queues():
        return "opencl:gpu"
    elif dpctl.has_cpu_queues():
        return "opencl:cpu"
    else:
        raise RuntimeError("No device found")


def sum_reduce(A):
    """Size of A should be power of two."""
    total = len(A)
    # max size will require half the size of A to store sum
    R = np.array(np.random.random(math.ceil(total / 2)), dtype=A.dtype)

    context = get_context()
    with dpctl.device_context(context):
        while total > 1:
            global_size = total // 2
            sum_reduction_kernel[global_size, dppy.DEFAULT_LOCAL_SIZE](
                A, R, global_size
            )
            total = total // 2

    return R[0]


def test_sum_reduce():
    # This test will only work for size = power of two
    N = 2048
    assert N % 2 == 0

    A = np.array(np.random.random(N), dtype=np.float32)
    A_copy = A.copy()

    actual = sum_reduce(A)
    expected = A_copy.sum()

    print("Actual:  ", actual)
    print("Expected:", expected)

    assert expected - actual < 1e-2


if __name__ == "__main__":
    test_sum_reduce()<|MERGE_RESOLUTION|>--- conflicted
+++ resolved
@@ -1,5 +1,3 @@
-<<<<<<< HEAD
-=======
 # Copyright 2021 Intel Corporation
 #
 # Licensed under the Apache License, Version 2.0 (the "License");
@@ -16,15 +14,16 @@
 
 from __future__ import print_function, division, absolute_import
 
->>>>>>> d5aa1209
 import numpy as np
 import math
-import numba_dppy as dppy
+import time
+
+import numba_dppy, numba_dppy as dppy
 import dpctl
 
 
 @dppy.kernel
-def sum_reduction_kernel(A, R, stride):
+def reduction_kernel(A, R, stride):
     i = dppy.get_global_id(0)
     # sum two element
     R[i] = A[i] + A[i + stride]
@@ -32,49 +31,36 @@
     A[i] = R[i]
 
 
-def get_context():
-    if dpctl.has_gpu_queues():
-        return "opencl:gpu"
-    elif dpctl.has_cpu_queues():
-        return "opencl:cpu"
-    else:
-        raise RuntimeError("No device found")
-
-
-def sum_reduce(A):
-    """Size of A should be power of two."""
-    total = len(A)
-    # max size will require half the size of A to store sum
-    R = np.array(np.random.random(math.ceil(total / 2)), dtype=A.dtype)
-
-    context = get_context()
-    with dpctl.device_context(context):
-        while total > 1:
-            global_size = total // 2
-            sum_reduction_kernel[global_size, dppy.DEFAULT_LOCAL_SIZE](
-                A, R, global_size
-            )
-            total = total // 2
-
-    return R[0]
-
-
-def test_sum_reduce():
+def test_sum_reduction():
     # This test will only work for size = power of two
     N = 2048
     assert N % 2 == 0
 
     A = np.array(np.random.random(N), dtype=np.float32)
     A_copy = A.copy()
+    # at max we will require half the size of A to store sum
+    R = np.array(np.random.random(math.ceil(N / 2)), dtype=np.float32)
 
-    actual = sum_reduce(A)
-    expected = A_copy.sum()
+    if dpctl.has_gpu_queues():
+        with dpctl.device_context("opencl:gpu") as gpu_queue:
+            total = N
 
-    print("Actual:  ", actual)
-    print("Expected:", expected)
+            while total > 1:
+                # call kernel
+                global_size = total // 2
+                reduction_kernel[global_size, dppy.DEFAULT_LOCAL_SIZE](
+                    A, R, global_size
+                )
+                total = total // 2
 
-    assert expected - actual < 1e-2
+    else:
+        print("No device found")
+        exit()
+
+    result = A_copy.sum()
+    max_abs_err = result - R[0]
+    assert max_abs_err < 1e-2
 
 
 if __name__ == "__main__":
-    test_sum_reduce()+    test_sum_reduction()