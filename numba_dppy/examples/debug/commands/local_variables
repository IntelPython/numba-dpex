<<<<<<< HEAD
# Run: NUMBA_DPPY_DEBUGINFO=1 NUMBA_OPT=0 gdb-oneapi -q -command commands/local_variables python
break simple_sum.py:22
run simple_sum.py
=======
# Run: NUMBA_DPPY_DEBUGINFO=1 gdb-oneapi -q -command commands/local_variables python
set trace-commands on
set pagination off
set breakpoint pending on
break sum.py:25
run sum.py
>>>>>>> f4f1d271
# Expected:
# Thread 2.1 hit Breakpoint 1, with SIMD lanes [0-7], __main__::data_parallel_sum () at simple_sum.py:22
#    22           i = dppy.get_global_id(0)
info locals
# a = "@\001\000\000\000\000\000\000 \000\000\000\000\000\000\000@A\177YUU\000\000\030\a\200YUU\000\000\000\000\000\000U\003\000\000\241\000\000\000\000\000\000\000\240C\177YUU\000"
# b = "\000\003\000\000\000\000\000\000 \000\000\000\000\000\000\000\200B\177YUU\000\000\060\b\200YUU\000\000\000\000\000\000U\003\000\000!\000\000\000\000\000\000\000\060\304\357YUU\000"
# c = "\000d\356Y\001\000`\000(\n@&\240\001", '\000' <repeats 15 times>, "U\000\000p\025\000\000\000\000\000\000\000\000\356YUU\000\000\000i\356Y\001\000`"
# i = 0
# __ocl_dbg_gid0 = 4
# __ocl_dbg_gid1 = 2
# __ocl_dbg_gid2 = 2
# __ocl_dbg_lid0 = 0
# __ocl_dbg_lid1 = 7
# __ocl_dbg_lid2 = 0
# __ocl_dbg_grid0 = 5
# __ocl_dbg_grid1 = 0
# __ocl_dbg_grid2 = 0
next
# Thread 2.1 hit Breakpoint 1, with SIMD lanes [0-7], __main__::data_parallel_sum () at simple_sum.py:23
#    23           c[i] = a[i] + b[i]
print i
# $1 = 93823560581120
ptype i
# type = i64
whatis i
# type = i64
echo Done\n
quit<|MERGE_RESOLUTION|>--- conflicted
+++ resolved
@@ -1,15 +1,9 @@
-<<<<<<< HEAD
 # Run: NUMBA_DPPY_DEBUGINFO=1 NUMBA_OPT=0 gdb-oneapi -q -command commands/local_variables python
-break simple_sum.py:22
-run simple_sum.py
-=======
-# Run: NUMBA_DPPY_DEBUGINFO=1 gdb-oneapi -q -command commands/local_variables python
 set trace-commands on
 set pagination off
 set breakpoint pending on
-break sum.py:25
-run sum.py
->>>>>>> f4f1d271
+break simple_sum.py:22
+run simple_sum.py
 # Expected:
 # Thread 2.1 hit Breakpoint 1, with SIMD lanes [0-7], __main__::data_parallel_sum () at simple_sum.py:22
 #    22           i = dppy.get_global_id(0)
