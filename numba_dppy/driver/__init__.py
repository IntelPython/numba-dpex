--- conflicted
+++ resolved
@@ -24,18 +24,10 @@
 """
 from numba_dppy.driver.dpctl_capi_fn_builder import DpctlCAPIFnBuilder
 from numba_dppy.driver.kernel_launch_ops import KernelLaunchOps
-<<<<<<< HEAD
-from numba_dppy.driver.usm_ndarray_type import USM_NdArrayType
-=======
 from numba_dppy.driver.usm_ndarray_type import USMNdArrayType
->>>>>>> 543a9d86
 
 __all__ = [
     DpctlCAPIFnBuilder,
     KernelLaunchOps,
-<<<<<<< HEAD
-    USM_NdArrayType,
-=======
     USMNdArrayType,
->>>>>>> 543a9d86
 ]