from numba.core import ir
from numba.core.compiler_machinery import FunctionPass, register_pass
from numba.core.ir_utils import (
    find_topo_order,
    mk_unique_var,
    remove_dead,
    simplify_CFG,
)
import numba_dppy
from numba.core import types


rewrite_function_name_map = {
    "sum": (["numpy"], "sum"),
    "eig": (["linalg"], "eig"),
<<<<<<< HEAD
    "prod": (["numpy"], "prod"),
    "max": (["numpy"], "max"),
    "amax": (["numpy"], "amax"),
    "min": (["numpy"], "min"),
    "amin": (["numpy"], "amin"),
    "mean": (["numpy"], "mean"),
    "median": (["numpy"], "median"),
    "argmax": (["numpy"], "argmax"),
    "argmin": (["numpy"], "argmin"),
    "argsort": (["numpy"], "argsort"),
    "cov": (["numpy"], "cov"),
    "dot": (["numpy"], "dot"),
    "matmul": (["numpy"], "matmul"),
=======
    "prod": (["np"], "prod"),
    "max": (["np"], "max"),
    "amax": (["np"], "amax"),
    "min": (["np"], "min"),
    "amin": (["np"], "amin"),
    "mean": (["np"], "mean"),
    "median": (["np"], "median"),
    "argmax": (["np"], "argmax"),
    "argmin": (["np"], "argmin"),
    "argsort": (["np"], "argsort"),
    "cov": (["np"], "cov"),
    "dot": (["np"], "dot"),
    "matmul": (["np"], "matmul"),
>>>>>>> 98519d0e
    "random_sample": (["random"], "random_sample"),
    "ranf": (["random"], "ranf"),
    "sample": (["random"], "sample"),
    "random": (["random"], "random"),
    "rand": (["random"], "rand"),
    "randint": (["random"], "randint"),
    "random_integers": (["random"], "random_integers"),
    "beta": (["random"], "beta"),
    "binomial": (["random"], "binomial"),
    "chisquare": (["random"], "chisquare"),
    "exponential": (["random"], "exponential"),
    "gamma": (["random"], "gamma"),
    "geometric": (["random"], "geometric"),
    "gumbel": (["random"], "gumbel"),
    "hypergeometric": (["random"], "hypergeometric"),
    "laplace": (["random"], "laplace"),
    "lognormal": (["random"], "lognormal"),
    "multinomial": (["random"], "multinomial"),
    "multivariate_normal": (["random"], "multivariate_normal"),
    "negative_binomial": (["random"], "negative_binomial"),
    "normal": (["random"], "normal"),
    "poisson": (["random"], "poisson"),
    "rayleigh": (["random"], "rayleigh"),
    "standard_cauchy": (["random"], "standard_cauchy"),
    "standard_exponential": (["random"], "standard_exponential"),
    "standard_gamma": (["random"], "standard_gamma"),
    "standard_normal": (["random"], "standard_normal"),
    "uniform": (["random"], "uniform"),
    "weibull": (["random"], "weibull"),
<<<<<<< HEAD
    "vdot": (["numpy"], "vdot"),
    "cholesky": (["linalg"], "cholesky"),
    "det": (["linalg"], "det"),
    "multi_dot": (["linalg"], "multi_dot"),
    "matrix_power": (["linalg"], "matrix_power"),
    "matrix_rank": (["linalg"], "matrix_rank"),
    "eigvals": (["linalg"], "eigvals"),
    }
=======
}
>>>>>>> 98519d0e


class RewriteNumPyOverloadedFunctions(object):
    def __init__(self, state, rewrite_function_name_map=rewrite_function_name_map):
        self.state = state
        self.function_name_map = rewrite_function_name_map

    def run(self):
        """
        This function rewrites the name of NumPy functions that exist in self.function_name_map
        e.g np.sum(a) would produce the following:

        np.sum() --> numba_dppy.dpnp.sum()

        ---------------------------------------------------------------------------------------
        Numba IR Before Rewrite:
        ---------------------------------------------------------------------------------------

            $2load_global.0 = global(np: <module 'numpy' from 'numpy/__init__.py'>) ['$2load_global.0']
            $4load_method.1 = getattr(value=$2load_global.0, attr=sum) ['$2load_global.0', '$4load_method.1']
            $8call_method.3 = call $4load_method.1(a, func=$4load_method.1, args=[Var(a, test_rewrite.py:7)],
                                                   kws=(), vararg=None) ['$4load_method.1', '$8call_method.3', 'a']

        ---------------------------------------------------------------------------------------
        Numba IR After Rewrite:
        ---------------------------------------------------------------------------------------

            $dppy_replaced_var.0 = global(numba_dppy: <module 'numba_dppy' from 'numba_dppy/__init__.py'>) ['$dppy_replaced_var.0']
            $dpnp_var.1 = getattr(value=$dppy_replaced_var.0, attr=dpnp) ['$dpnp_var.1', '$dppy_replaced_var.0']
            $4load_method.1 = getattr(value=$dpnp_var.1, attr=sum) ['$4load_method.1', '$dpnp_var.1']
            $8call_method.3 = call $4load_method.1(a, func=$4load_method.1, args=[Var(a, test_rewrite.py:7)],
                                                   kws=(), vararg=None) ['$4load_method.1', '$8call_method.3', 'a']

        ---------------------------------------------------------------------------------------
        """
        func_ir = self.state.func_ir
        blocks = func_ir.blocks
        topo_order = find_topo_order(blocks)

        for label in topo_order:
            block = blocks[label]
            saved_arr_arg = {}
            new_body = []
            for stmt in block.body:
                if isinstance(stmt, ir.Assign) and isinstance(stmt.value, ir.Expr):
                    lhs = stmt.target.name
                    rhs = stmt.value
                    # replace np.FOO with name from self.function_name_map["FOO"]
                    # e.g. np.sum will be replaced with numba_dppy.dpnp.sum
                    if rhs.op == "getattr" and rhs.attr in self.function_name_map:
                        module_node = block.find_variable_assignment(
                            rhs.value.name
                        ).value
                        if (
                            isinstance(module_node, ir.Global)
                            and module_node.value.__name__ in self.function_name_map[rhs.attr][0]
                        ) or (
                            isinstance(module_node, ir.Expr)
                            and module_node.attr in self.function_name_map[rhs.attr][0]
                        ):
                            rhs = stmt.value
                            rhs.attr = self.function_name_map[rhs.attr][1]

                            global_module = rhs.value
                            saved_arr_arg[lhs] = global_module

                            scope = global_module.scope
                            loc = global_module.loc

                            g_dppy_var = ir.Var(
                                scope, mk_unique_var("$2load_global"), loc
                            )
                            # We are trying to rename np.function_name/np.linalg.function_name with
                            # numba_dppy.dpnp.function_name.
                            # Hence, we need to have a global variable representing module numba_dppy.
                            # Next, we add attribute dpnp to global module numba_dppy to
                            # represent numba_dppy.dpnp.
                            g_dppy = ir.Global("numba_dppy", numba_dppy, loc)
                            g_dppy_assign = ir.Assign(g_dppy, g_dppy_var, loc)

                            dpnp_var = ir.Var(scope, mk_unique_var("$4load_attr"), loc)
                            getattr_dpnp = ir.Expr.getattr(g_dppy_var, "dpnp", loc)
                            dpnp_assign = ir.Assign(getattr_dpnp, dpnp_var, loc)

                            rhs.value = dpnp_var
                            new_body.append(g_dppy_assign)
                            new_body.append(dpnp_assign)
                            func_ir._definitions[dpnp_var.name] = [getattr_dpnp]
                            func_ir._definitions[g_dppy_var.name] = [g_dppy]

                new_body.append(stmt)
            block.body = new_body


@register_pass(mutates_CFG=True, analysis_only=False)
class DPPYRewriteOverloadedNumPyFunctions(FunctionPass):
    _name = "dppy_rewrite_overloaded_functions_pass"

    def __init__(self):
        FunctionPass.__init__(self)

        import numba_dppy.dpnp_glue.dpnpdecl
        import numba_dppy.dpnp_glue.dpnpimpl
        import numba_dppy.dpnp_glue.dpnp_linalgimpl
        import numba_dppy.dpnp_glue.dpnp_transcendentalsimpl
        import numba_dppy.dpnp_glue.dpnp_statisticsimpl
        import numba_dppy.dpnp_glue.dpnp_sort_search_countimpl
        import numba_dppy.dpnp_glue.dpnp_randomimpl

    def run_pass(self, state):
        rewrite_function_name_pass = RewriteNumPyOverloadedFunctions(
            state, rewrite_function_name_map
        )

        rewrite_function_name_pass.run()

        remove_dead(state.func_ir.blocks, state.func_ir.arg_names, state.func_ir)
        state.func_ir.blocks = simplify_CFG(state.func_ir.blocks)

        return True


def get_dpnp_func_typ(func):
    from numba.core.typing.templates import builtin_registry

    for (k, v) in builtin_registry.globals:
        if k == func:
            return v
    raise RuntimeError("type for func ", func, " not found")


class RewriteNdarrayFunctions(object):
    def __init__(self, state, rewrite_function_name_map=rewrite_function_name_map):
        self.state = state
        self.function_name_map = rewrite_function_name_map
        self.typemap = state.type_annotation.typemap
        self.calltypes = state.type_annotation.calltypes

    def run(self):
        typingctx = self.state.typingctx

        # save array arg to call
        # call_varname -> array
        func_ir = self.state.func_ir
        blocks = func_ir.blocks
        saved_arr_arg = {}
        topo_order = find_topo_order(blocks)

        for label in topo_order:
            block = blocks[label]
            new_body = []
            for stmt in block.body:
                if isinstance(stmt, ir.Assign) and isinstance(stmt.value, ir.Expr):
                    lhs = stmt.target.name
                    rhs = stmt.value
                    # replace A.func with np.func, and save A in saved_arr_arg
                    if (
                        rhs.op == "getattr"
                        and rhs.attr in self.function_name_map
                        and isinstance(
                            self.typemap[rhs.value.name], types.npytypes.Array
                        )
                    ):
                        rhs = stmt.value
                        arr = rhs.value
                        saved_arr_arg[lhs] = arr
                        scope = arr.scope
                        loc = arr.loc

                        g_dppy_var = ir.Var(scope, mk_unique_var("$load_global"), loc)
                        self.typemap[g_dppy_var.name] = types.misc.Module(numba_dppy)
                        g_dppy = ir.Global("numba_dppy", numba_dppy, loc)
                        g_dppy_assign = ir.Assign(g_dppy, g_dppy_var, loc)

                        dpnp_var = ir.Var(scope, mk_unique_var("$load_attr"), loc)
                        self.typemap[dpnp_var.name] = types.misc.Module(numba_dppy.dpnp)
                        getattr_dpnp = ir.Expr.getattr(g_dppy_var, "dpnp", loc)
                        dpnp_assign = ir.Assign(getattr_dpnp, dpnp_var, loc)

                        rhs.value = dpnp_var
                        new_body.append(g_dppy_assign)
                        new_body.append(dpnp_assign)

                        func_ir._definitions[g_dppy_var.name] = [getattr_dpnp]
                        func_ir._definitions[dpnp_var.name] = [getattr_dpnp]

                        # update func var type
                        func = getattr(numba_dppy.dpnp, rhs.attr)
                        func_typ = get_dpnp_func_typ(func)

                        self.typemap.pop(lhs)
                        self.typemap[lhs] = func_typ

                    if rhs.op == "call" and rhs.func.name in saved_arr_arg:
                        # add array as first arg
                        arr = saved_arr_arg[rhs.func.name]
                        # update call type signature to include array arg
                        old_sig = self.calltypes.pop(rhs)
                        # argsort requires kws for typing so sig.args can't be used
                        # reusing sig.args since some types become Const in sig
                        argtyps = old_sig.args[: len(rhs.args)]
                        kwtyps = {name: self.typemap[v.name] for name, v in rhs.kws}
                        self.calltypes[rhs] = self.typemap[rhs.func.name].get_call_type(
                            typingctx, [self.typemap[arr.name]] + list(argtyps), kwtyps
                        )
                        rhs.args = [arr] + rhs.args

                new_body.append(stmt)
            block.body = new_body
        return


@register_pass(mutates_CFG=True, analysis_only=False)
class DPPYRewriteNdarrayFunctions(FunctionPass):
    _name = "dppy_rewrite_ndarray_functions_pass"

    def __init__(self):
        FunctionPass.__init__(self)

    def run_pass(self, state):
        rewrite_ndarray_function_name_pass = RewriteNdarrayFunctions(
            state, rewrite_function_name_map
        )

        rewrite_ndarray_function_name_pass.run()

        remove_dead(state.func_ir.blocks, state.func_ir.arg_names, state.func_ir)
        state.func_ir.blocks = simplify_CFG(state.func_ir.blocks)

        return True<|MERGE_RESOLUTION|>--- conflicted
+++ resolved
@@ -13,7 +13,6 @@
 rewrite_function_name_map = {
     "sum": (["numpy"], "sum"),
     "eig": (["linalg"], "eig"),
-<<<<<<< HEAD
     "prod": (["numpy"], "prod"),
     "max": (["numpy"], "max"),
     "amax": (["numpy"], "amax"),
@@ -27,21 +26,6 @@
     "cov": (["numpy"], "cov"),
     "dot": (["numpy"], "dot"),
     "matmul": (["numpy"], "matmul"),
-=======
-    "prod": (["np"], "prod"),
-    "max": (["np"], "max"),
-    "amax": (["np"], "amax"),
-    "min": (["np"], "min"),
-    "amin": (["np"], "amin"),
-    "mean": (["np"], "mean"),
-    "median": (["np"], "median"),
-    "argmax": (["np"], "argmax"),
-    "argmin": (["np"], "argmin"),
-    "argsort": (["np"], "argsort"),
-    "cov": (["np"], "cov"),
-    "dot": (["np"], "dot"),
-    "matmul": (["np"], "matmul"),
->>>>>>> 98519d0e
     "random_sample": (["random"], "random_sample"),
     "ranf": (["random"], "ranf"),
     "sample": (["random"], "sample"),
@@ -71,7 +55,6 @@
     "standard_normal": (["random"], "standard_normal"),
     "uniform": (["random"], "uniform"),
     "weibull": (["random"], "weibull"),
-<<<<<<< HEAD
     "vdot": (["numpy"], "vdot"),
     "cholesky": (["linalg"], "cholesky"),
     "det": (["linalg"], "det"),
@@ -79,10 +62,7 @@
     "matrix_power": (["linalg"], "matrix_power"),
     "matrix_rank": (["linalg"], "matrix_rank"),
     "eigvals": (["linalg"], "eigvals"),
-    }
-=======
 }
->>>>>>> 98519d0e
 
 
 class RewriteNumPyOverloadedFunctions(object):
@@ -138,7 +118,8 @@
                         ).value
                         if (
                             isinstance(module_node, ir.Global)
-                            and module_node.value.__name__ in self.function_name_map[rhs.attr][0]
+                            and module_node.value.__name__
+                            in self.function_name_map[rhs.attr][0]
                         ) or (
                             isinstance(module_node, ir.Expr)
                             and module_node.attr in self.function_name_map[rhs.attr][0]
