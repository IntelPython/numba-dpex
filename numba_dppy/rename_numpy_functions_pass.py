--- conflicted
+++ resolved
@@ -83,12 +83,9 @@
     "prod": (["numpy"], "prod"),
     "sum": (["numpy"], "sum"),
     # array ops
-<<<<<<< HEAD
     "cumsum": (["numpy"], "cumsum"),
     "cumprod": (["numpy"], "cumprod"),
-=======
     "sort": (["numpy"], "sort"),
->>>>>>> 6959fd92
 }
 
 
