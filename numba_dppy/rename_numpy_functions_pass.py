from numba.core import ir
from numba.core.compiler_machinery import FunctionPass, register_pass
from numba.core.ir_utils import (
    find_topo_order,
    mk_unique_var,
    remove_dead,
    simplify_CFG,
)
import numba_dppy
from numba.core import types

<<<<<<< HEAD
rewrite_function_name_map = {"sum": (["np"], "sum"),
                             "eig": (["linalg"], "eig"),
                             "prod": (["np"], "prod"),
                             "max": (["np"], "max"),
                             "amax": (["np"], "amax"),
                             "min": (["np"], "min"),
                             "amin": (["np"], "amin"),
                             "mean": (["np"], "mean"),
                             "median": (["np"], "median"),
                             "argmax": (["np"], "argmax"),
                             "argmin": (["np"], "argmin"),
                             "argsort": (["np"], "argsort"),
                             "cov": (["np"], "cov"),
                             "dot": (["np"], "dot"),
                             "matmul": (["np"], "matmul"),
                             "random_sample": (["random"], "random_sample")}
=======
rewrite_function_name_map = {
    "sum": (["np"], "sum"),
    "eig": (["linalg"], "eig"),
    "prod": (["np"], "prod"),
    "max": (["np"], "max"),
    "amax": (["np"], "amax"),
    "min": (["np"], "min"),
    "amin": (["np"], "amin"),
    "mean": (["np"], "mean"),
    "median": (["np"], "median"),
    "argmax": (["np"], "argmax"),
    "argmin": (["np"], "argmin"),
    "argsort": (["np"], "argsort"),
    "cov": (["np"], "cov"),
    "dot": (["np"], "dot"),
    "matmul": (["np"], "matmul"),
}
>>>>>>> 2d100c55


class RewriteNumPyOverloadedFunctions(object):
    def __init__(self, state, rewrite_function_name_map=rewrite_function_name_map):
        self.state = state
        self.function_name_map = rewrite_function_name_map

    def run(self):
        """
        This function rewrites the name of NumPy functions that exist in self.function_name_map
        e.g np.sum(a) would produce the following:

        np.sum() --> numba_dppy.dpnp.sum()

        ---------------------------------------------------------------------------------------
        Numba IR Before Rewrite:
        ---------------------------------------------------------------------------------------

            $2load_global.0 = global(np: <module 'numpy' from 'numpy/__init__.py'>) ['$2load_global.0']
            $4load_method.1 = getattr(value=$2load_global.0, attr=sum) ['$2load_global.0', '$4load_method.1']
            $8call_method.3 = call $4load_method.1(a, func=$4load_method.1, args=[Var(a, test_rewrite.py:7)],
                                                   kws=(), vararg=None) ['$4load_method.1', '$8call_method.3', 'a']

        ---------------------------------------------------------------------------------------
        Numba IR After Rewrite:
        ---------------------------------------------------------------------------------------

            $dppy_replaced_var.0 = global(numba_dppy: <module 'numba_dppy' from 'numba_dppy/__init__.py'>) ['$dppy_replaced_var.0']
            $dpnp_var.1 = getattr(value=$dppy_replaced_var.0, attr=dpnp) ['$dpnp_var.1', '$dppy_replaced_var.0']
            $4load_method.1 = getattr(value=$dpnp_var.1, attr=sum) ['$4load_method.1', '$dpnp_var.1']
            $8call_method.3 = call $4load_method.1(a, func=$4load_method.1, args=[Var(a, test_rewrite.py:7)],
                                                   kws=(), vararg=None) ['$4load_method.1', '$8call_method.3', 'a']

        ---------------------------------------------------------------------------------------
        """
        func_ir = self.state.func_ir
        blocks = func_ir.blocks
        topo_order = find_topo_order(blocks)

        for label in topo_order:
            block = blocks[label]
            saved_arr_arg = {}
            new_body = []
            for stmt in block.body:
                if isinstance(stmt, ir.Assign) and isinstance(stmt.value, ir.Expr):
                    lhs = stmt.target.name
                    rhs = stmt.value
                    # replace np.FOO with name from self.function_name_map["FOO"]
                    # e.g. np.sum will be replaced with numba_dppy.dpnp.sum
                    if rhs.op == "getattr" and rhs.attr in self.function_name_map:
                        module_node = block.find_variable_assignment(
                            rhs.value.name
                        ).value
                        if (
                            isinstance(module_node, ir.Global)
                            and module_node.name in self.function_name_map[rhs.attr][0]
                        ) or (
                            isinstance(module_node, ir.Expr)
                            and module_node.attr in self.function_name_map[rhs.attr][0]
                        ):
                            rhs = stmt.value
                            rhs.attr = self.function_name_map[rhs.attr][1]

                            global_module = rhs.value
                            saved_arr_arg[lhs] = global_module

                            scope = global_module.scope
                            loc = global_module.loc

                            g_dppy_var = ir.Var(
                                scope, mk_unique_var("$2load_global"), loc
                            )
                            # We are trying to rename np.function_name/np.linalg.function_name with
                            # numba_dppy.dpnp.function_name.
                            # Hence, we need to have a global variable representing module numba_dppy.
                            # Next, we add attribute dpnp to global module numba_dppy to
                            # represent numba_dppy.dpnp.
                            g_dppy = ir.Global("numba_dppy", numba_dppy, loc)
                            g_dppy_assign = ir.Assign(g_dppy, g_dppy_var, loc)

                            dpnp_var = ir.Var(scope, mk_unique_var("$4load_attr"), loc)
                            getattr_dpnp = ir.Expr.getattr(g_dppy_var, "dpnp", loc)
                            dpnp_assign = ir.Assign(getattr_dpnp, dpnp_var, loc)

                            rhs.value = dpnp_var
                            new_body.append(g_dppy_assign)
                            new_body.append(dpnp_assign)
                            func_ir._definitions[dpnp_var.name] = [getattr_dpnp]
                            func_ir._definitions[g_dppy_var.name] = [g_dppy]

                new_body.append(stmt)
            block.body = new_body


@register_pass(mutates_CFG=True, analysis_only=False)
class DPPYRewriteOverloadedNumPyFunctions(FunctionPass):
    _name = "dppy_rewrite_overloaded_functions_pass"

    def __init__(self):
        FunctionPass.__init__(self)

        import numba_dppy.dpnp_glue.dpnpdecl
        import numba_dppy.dpnp_glue.dpnpimpl
        import numba_dppy.dpnp_glue.dpnp_linalgimpl
        import numba_dppy.dpnp_glue.dpnp_transcendentalsimpl
        import numba_dppy.dpnp_glue.dpnp_statisticsimpl
        import numba_dppy.dpnp_glue.dpnp_sort_search_countimpl
        import numba_dppy.dpnp_glue.dpnp_randomimpl

    def run_pass(self, state):
        rewrite_function_name_pass = RewriteNumPyOverloadedFunctions(
            state, rewrite_function_name_map
        )

        rewrite_function_name_pass.run()

        remove_dead(state.func_ir.blocks, state.func_ir.arg_names, state.func_ir)
        state.func_ir.blocks = simplify_CFG(state.func_ir.blocks)

        return True


def get_dpnp_func_typ(func):
    from numba.core.typing.templates import builtin_registry

    for (k, v) in builtin_registry.globals:
        if k == func:
            return v
    raise RuntimeError("type for func ", func, " not found")


class RewriteNdarrayFunctions(object):
    def __init__(self, state, rewrite_function_name_map=rewrite_function_name_map):
        self.state = state
        self.function_name_map = rewrite_function_name_map
        self.typemap = state.type_annotation.typemap
        self.calltypes = state.type_annotation.calltypes

    def run(self):
        typingctx = self.state.typingctx

        # save array arg to call
        # call_varname -> array
        func_ir = self.state.func_ir
        blocks = func_ir.blocks
        saved_arr_arg = {}
        topo_order = find_topo_order(blocks)

        for label in topo_order:
            block = blocks[label]
            new_body = []
            for stmt in block.body:
                if isinstance(stmt, ir.Assign) and isinstance(stmt.value, ir.Expr):
                    lhs = stmt.target.name
                    rhs = stmt.value
                    # replace A.func with np.func, and save A in saved_arr_arg
                    if (
                        rhs.op == "getattr"
                        and rhs.attr in self.function_name_map
                        and isinstance(
                            self.typemap[rhs.value.name], types.npytypes.Array
                        )
                    ):
                        rhs = stmt.value
                        arr = rhs.value
                        saved_arr_arg[lhs] = arr
                        scope = arr.scope
                        loc = arr.loc

                        g_dppy_var = ir.Var(scope, mk_unique_var("$load_global"), loc)
                        self.typemap[g_dppy_var.name] = types.misc.Module(numba_dppy)
                        g_dppy = ir.Global("numba_dppy", numba_dppy, loc)
                        g_dppy_assign = ir.Assign(g_dppy, g_dppy_var, loc)

                        dpnp_var = ir.Var(scope, mk_unique_var("$load_attr"), loc)
                        self.typemap[dpnp_var.name] = types.misc.Module(numba_dppy.dpnp)
                        getattr_dpnp = ir.Expr.getattr(g_dppy_var, "dpnp", loc)
                        dpnp_assign = ir.Assign(getattr_dpnp, dpnp_var, loc)

                        rhs.value = dpnp_var
                        new_body.append(g_dppy_assign)
                        new_body.append(dpnp_assign)

                        func_ir._definitions[g_dppy_var.name] = [getattr_dpnp]
                        func_ir._definitions[dpnp_var.name] = [getattr_dpnp]

                        # update func var type
                        func = getattr(numba_dppy.dpnp, rhs.attr)
                        func_typ = get_dpnp_func_typ(func)

                        self.typemap.pop(lhs)
                        self.typemap[lhs] = func_typ

                    if rhs.op == "call" and rhs.func.name in saved_arr_arg:
                        # add array as first arg
                        arr = saved_arr_arg[rhs.func.name]
                        # update call type signature to include array arg
                        old_sig = self.calltypes.pop(rhs)
                        # argsort requires kws for typing so sig.args can't be used
                        # reusing sig.args since some types become Const in sig
                        argtyps = old_sig.args[: len(rhs.args)]
                        kwtyps = {name: self.typemap[v.name] for name, v in rhs.kws}
                        self.calltypes[rhs] = self.typemap[rhs.func.name].get_call_type(
                            typingctx, [self.typemap[arr.name]] + list(argtyps), kwtyps
                        )
                        rhs.args = [arr] + rhs.args

                new_body.append(stmt)
            block.body = new_body
        return


@register_pass(mutates_CFG=True, analysis_only=False)
class DPPYRewriteNdarrayFunctions(FunctionPass):
    _name = "dppy_rewrite_ndarray_functions_pass"

    def __init__(self):
        FunctionPass.__init__(self)

    def run_pass(self, state):
        rewrite_ndarray_function_name_pass = RewriteNdarrayFunctions(
            state, rewrite_function_name_map
        )

        rewrite_ndarray_function_name_pass.run()

        remove_dead(state.func_ir.blocks, state.func_ir.arg_names, state.func_ir)
        state.func_ir.blocks = simplify_CFG(state.func_ir.blocks)

        return True<|MERGE_RESOLUTION|>--- conflicted
+++ resolved
@@ -9,24 +9,7 @@
 import numba_dppy
 from numba.core import types
 
-<<<<<<< HEAD
-rewrite_function_name_map = {"sum": (["np"], "sum"),
-                             "eig": (["linalg"], "eig"),
-                             "prod": (["np"], "prod"),
-                             "max": (["np"], "max"),
-                             "amax": (["np"], "amax"),
-                             "min": (["np"], "min"),
-                             "amin": (["np"], "amin"),
-                             "mean": (["np"], "mean"),
-                             "median": (["np"], "median"),
-                             "argmax": (["np"], "argmax"),
-                             "argmin": (["np"], "argmin"),
-                             "argsort": (["np"], "argsort"),
-                             "cov": (["np"], "cov"),
-                             "dot": (["np"], "dot"),
-                             "matmul": (["np"], "matmul"),
-                             "random_sample": (["random"], "random_sample")}
-=======
+
 rewrite_function_name_map = {
     "sum": (["np"], "sum"),
     "eig": (["linalg"], "eig"),
@@ -43,8 +26,7 @@
     "cov": (["np"], "cov"),
     "dot": (["np"], "dot"),
     "matmul": (["np"], "matmul"),
-}
->>>>>>> 2d100c55
+    "random_sample": (["random"], "random_sample"),
 
 
 class RewriteNumPyOverloadedFunctions(object):
