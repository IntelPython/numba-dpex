# Copyright 2021 Intel Corporation
#
# Licensed under the Apache License, Version 2.0 (the "License");
# you may not use this file except in compliance with the License.
# You may obtain a copy of the License at
#
#      http://www.apache.org/licenses/LICENSE-2.0
#
# Unless required by applicable law or agreed to in writing, software
# distributed under the License is distributed on an "AS IS" BASIS,
# WITHOUT WARRANTIES OR CONDITIONS OF ANY KIND, either express or implied.
# See the License for the specific language governing permissions and
# limitations under the License.

from numba.core import ir
from numba.core.compiler_machinery import FunctionPass, register_pass
from numba.core.ir_utils import (
    find_topo_order,
    mk_unique_var,
    remove_dead,
    simplify_CFG,
)
import numba_dppy
from numba.core import types


rewrite_function_name_map = {
    # numpy
    "amax": (["numpy"], "amax"),
    "amin": (["numpy"], "amin"),
    "argmax": (["numpy"], "argmax"),
    "argmin": (["numpy"], "argmin"),
    "argsort": (["numpy"], "argsort"),
    "cov": (["numpy"], "cov"),
    "max": (["numpy"], "max"),
    "mean": (["numpy"], "mean"),
    "median": (["numpy"], "median"),
    "min": (["numpy"], "min"),
    "vdot": (["numpy"], "vdot"),
    # random
    "beta": (["random"], "beta"),
    "binomial": (["random"], "binomial"),
    "chisquare": (["random"], "chisquare"),
    "exponential": (["random"], "exponential"),
    "gamma": (["random"], "gamma"),
    "geometric": (["random"], "geometric"),
    "gumbel": (["random"], "gumbel"),
    "hypergeometric": (["random"], "hypergeometric"),
    "laplace": (["random"], "laplace"),
    "lognormal": (["random"], "lognormal"),
    "multinomial": (["random"], "multinomial"),
    "multivariate_normal": (["random"], "multivariate_normal"),
    "negative_binomial": (["random"], "negative_binomial"),
    "normal": (["random"], "normal"),
    "poisson": (["random"], "poisson"),
    "rand": (["random"], "rand"),
    "randint": (["random"], "randint"),
    "random_integers": (["random"], "random_integers"),
    "random_sample": (["random"], "random_sample"),
    "random": (["random"], "random"),
    "ranf": (["random"], "ranf"),
    "rayleigh": (["random"], "rayleigh"),
    "sample": (["random"], "sample"),
    "standard_cauchy": (["random"], "standard_cauchy"),
    "standard_exponential": (["random"], "standard_exponential"),
    "standard_gamma": (["random"], "standard_gamma"),
    "standard_normal": (["random"], "standard_normal"),
    "uniform": (["random"], "uniform"),
    "weibull": (["random"], "weibull"),
    # linalg
    "cholesky": (["linalg"], "cholesky"),
    "det": (["linalg"], "det"),
    "dot": (["numpy"], "dot"),
    "eig": (["linalg"], "eig"),
    "eigvals": (["linalg"], "eigvals"),
    "matmul": (["numpy"], "matmul"),
    "matrix_power": (["linalg"], "matrix_power"),
    "matrix_rank": (["linalg"], "matrix_rank"),
    "multi_dot": (["linalg"], "multi_dot"),
    # transcendentals
    "nanprod": (["numpy"], "nanprod"),
    "nansum": (["numpy"], "nansum"),
    "prod": (["numpy"], "prod"),
    "sum": (["numpy"], "sum"),
<<<<<<< HEAD
=======
    # array ops
    "cumsum": (["numpy"], "cumsum"),
    "cumprod": (["numpy"], "cumprod"),
    "sort": (["numpy"], "sort"),
>>>>>>> e6e35f40
}


class RewriteNumPyOverloadedFunctions(object):
    def __init__(self, state, rewrite_function_name_map=rewrite_function_name_map):
        self.state = state
        self.function_name_map = rewrite_function_name_map

    def run(self):
        """
        This function rewrites the name of NumPy functions that exist in self.function_name_map
        e.g np.sum(a) would produce the following:

        np.sum() --> numba_dppy.dpnp.sum()

        ---------------------------------------------------------------------------------------
        Numba IR Before Rewrite:
        ---------------------------------------------------------------------------------------

            $2load_global.0 = global(np: <module 'numpy' from 'numpy/__init__.py'>) ['$2load_global.0']
            $4load_method.1 = getattr(value=$2load_global.0, attr=sum) ['$2load_global.0', '$4load_method.1']
            $8call_method.3 = call $4load_method.1(a, func=$4load_method.1, args=[Var(a, test_rewrite.py:7)],
                                                   kws=(), vararg=None) ['$4load_method.1', '$8call_method.3', 'a']

        ---------------------------------------------------------------------------------------
        Numba IR After Rewrite:
        ---------------------------------------------------------------------------------------

            $dppy_replaced_var.0 = global(numba_dppy: <module 'numba_dppy' from 'numba_dppy/__init__.py'>) ['$dppy_replaced_var.0']
            $dpnp_var.1 = getattr(value=$dppy_replaced_var.0, attr=dpnp) ['$dpnp_var.1', '$dppy_replaced_var.0']
            $4load_method.1 = getattr(value=$dpnp_var.1, attr=sum) ['$4load_method.1', '$dpnp_var.1']
            $8call_method.3 = call $4load_method.1(a, func=$4load_method.1, args=[Var(a, test_rewrite.py:7)],
                                                   kws=(), vararg=None) ['$4load_method.1', '$8call_method.3', 'a']

        ---------------------------------------------------------------------------------------
        """
        func_ir = self.state.func_ir
        blocks = func_ir.blocks
        topo_order = find_topo_order(blocks)

        for label in topo_order:
            block = blocks[label]
            saved_arr_arg = {}
            new_body = []
            for stmt in block.body:
                if isinstance(stmt, ir.Assign) and isinstance(stmt.value, ir.Expr):
                    lhs = stmt.target.name
                    rhs = stmt.value
                    # replace np.FOO with name from self.function_name_map["FOO"]
                    # e.g. np.sum will be replaced with numba_dppy.dpnp.sum
                    if rhs.op == "getattr" and rhs.attr in self.function_name_map:
                        module_node = block.find_variable_assignment(
                            rhs.value.name
                        ).value
                        if (
                            isinstance(module_node, ir.Global)
                            and module_node.value.__name__
                            in self.function_name_map[rhs.attr][0]
                        ) or (
                            isinstance(module_node, ir.Expr)
                            and module_node.attr in self.function_name_map[rhs.attr][0]
                        ):
                            rhs = stmt.value
                            rhs.attr = self.function_name_map[rhs.attr][1]

                            global_module = rhs.value
                            saved_arr_arg[lhs] = global_module

                            scope = global_module.scope
                            loc = global_module.loc

                            g_dppy_var = ir.Var(
                                scope, mk_unique_var("$2load_global"), loc
                            )
                            # We are trying to rename np.function_name/np.linalg.function_name with
                            # numba_dppy.dpnp.function_name.
                            # Hence, we need to have a global variable representing module numba_dppy.
                            # Next, we add attribute dpnp to global module numba_dppy to
                            # represent numba_dppy.dpnp.
                            g_dppy = ir.Global("numba_dppy", numba_dppy, loc)
                            g_dppy_assign = ir.Assign(g_dppy, g_dppy_var, loc)

                            dpnp_var = ir.Var(scope, mk_unique_var("$4load_attr"), loc)
                            getattr_dpnp = ir.Expr.getattr(g_dppy_var, "dpnp", loc)
                            dpnp_assign = ir.Assign(getattr_dpnp, dpnp_var, loc)

                            rhs.value = dpnp_var
                            new_body.append(g_dppy_assign)
                            new_body.append(dpnp_assign)
                            func_ir._definitions[dpnp_var.name] = [getattr_dpnp]
                            func_ir._definitions[g_dppy_var.name] = [g_dppy]

                new_body.append(stmt)
            block.body = new_body


@register_pass(mutates_CFG=True, analysis_only=False)
class DPPYRewriteOverloadedNumPyFunctions(FunctionPass):
    _name = "dppy_rewrite_overloaded_functions_pass"

    def __init__(self):
        FunctionPass.__init__(self)

        import numba_dppy.dpnp_glue.dpnpdecl
        import numba_dppy.dpnp_glue.dpnpimpl
        import numba_dppy.dpnp_glue.dpnp_linalgimpl
        import numba_dppy.dpnp_glue.dpnp_transcendentalsimpl
        import numba_dppy.dpnp_glue.dpnp_statisticsimpl
        import numba_dppy.dpnp_glue.dpnp_sort_search_countimpl
        import numba_dppy.dpnp_glue.dpnp_randomimpl
<<<<<<< HEAD
=======
        import numba_dppy.dpnp_glue.dpnp_array_ops_impl
>>>>>>> e6e35f40

    def run_pass(self, state):
        rewrite_function_name_pass = RewriteNumPyOverloadedFunctions(
            state, rewrite_function_name_map
        )

        rewrite_function_name_pass.run()

        remove_dead(state.func_ir.blocks, state.func_ir.arg_names, state.func_ir)
        state.func_ir.blocks = simplify_CFG(state.func_ir.blocks)

        return True


def get_dpnp_func_typ(func):
    from numba.core.typing.templates import builtin_registry

    for (k, v) in builtin_registry.globals:
        if k == func:
            return v
    raise RuntimeError("type for func ", func, " not found")


class RewriteNdarrayFunctions(object):
    def __init__(self, state, rewrite_function_name_map=rewrite_function_name_map):
        self.state = state
        self.function_name_map = rewrite_function_name_map
        self.typemap = state.type_annotation.typemap
        self.calltypes = state.type_annotation.calltypes

    def run(self):
        typingctx = self.state.typingctx

        # save array arg to call
        # call_varname -> array
        func_ir = self.state.func_ir
        blocks = func_ir.blocks
        saved_arr_arg = {}
        topo_order = find_topo_order(blocks)

        for label in topo_order:
            block = blocks[label]
            new_body = []
            for stmt in block.body:
                if isinstance(stmt, ir.Assign) and isinstance(stmt.value, ir.Expr):
                    lhs = stmt.target.name
                    rhs = stmt.value
                    # replace A.func with np.func, and save A in saved_arr_arg
                    if (
                        rhs.op == "getattr"
                        and rhs.attr in self.function_name_map
                        and isinstance(
                            self.typemap[rhs.value.name], types.npytypes.Array
                        )
                    ):
                        rhs = stmt.value
                        arr = rhs.value
                        saved_arr_arg[lhs] = arr
                        scope = arr.scope
                        loc = arr.loc

                        g_dppy_var = ir.Var(scope, mk_unique_var("$load_global"), loc)
                        self.typemap[g_dppy_var.name] = types.misc.Module(numba_dppy)
                        g_dppy = ir.Global("numba_dppy", numba_dppy, loc)
                        g_dppy_assign = ir.Assign(g_dppy, g_dppy_var, loc)

                        dpnp_var = ir.Var(scope, mk_unique_var("$load_attr"), loc)
                        self.typemap[dpnp_var.name] = types.misc.Module(numba_dppy.dpnp)
                        getattr_dpnp = ir.Expr.getattr(g_dppy_var, "dpnp", loc)
                        dpnp_assign = ir.Assign(getattr_dpnp, dpnp_var, loc)

                        rhs.value = dpnp_var
                        new_body.append(g_dppy_assign)
                        new_body.append(dpnp_assign)

                        func_ir._definitions[g_dppy_var.name] = [getattr_dpnp]
                        func_ir._definitions[dpnp_var.name] = [getattr_dpnp]

                        # update func var type
                        func = getattr(numba_dppy.dpnp, rhs.attr)
                        func_typ = get_dpnp_func_typ(func)

                        self.typemap.pop(lhs)
                        self.typemap[lhs] = func_typ

                    if rhs.op == "call" and rhs.func.name in saved_arr_arg:
                        # add array as first arg
                        arr = saved_arr_arg[rhs.func.name]
                        # update call type signature to include array arg
                        old_sig = self.calltypes.pop(rhs)
                        # argsort requires kws for typing so sig.args can't be used
                        # reusing sig.args since some types become Const in sig
                        argtyps = old_sig.args[: len(rhs.args)]
                        kwtyps = {name: self.typemap[v.name] for name, v in rhs.kws}
                        self.calltypes[rhs] = self.typemap[rhs.func.name].get_call_type(
                            typingctx, [self.typemap[arr.name]] + list(argtyps), kwtyps
                        )
                        rhs.args = [arr] + rhs.args

                new_body.append(stmt)
            block.body = new_body
        return


@register_pass(mutates_CFG=True, analysis_only=False)
class DPPYRewriteNdarrayFunctions(FunctionPass):
    _name = "dppy_rewrite_ndarray_functions_pass"

    def __init__(self):
        FunctionPass.__init__(self)

    def run_pass(self, state):
        rewrite_ndarray_function_name_pass = RewriteNdarrayFunctions(
            state, rewrite_function_name_map
        )

        rewrite_ndarray_function_name_pass.run()

        remove_dead(state.func_ir.blocks, state.func_ir.arg_names, state.func_ir)
        state.func_ir.blocks = simplify_CFG(state.func_ir.blocks)

        return True<|MERGE_RESOLUTION|>--- conflicted
+++ resolved
@@ -82,13 +82,10 @@
     "nansum": (["numpy"], "nansum"),
     "prod": (["numpy"], "prod"),
     "sum": (["numpy"], "sum"),
-<<<<<<< HEAD
-=======
     # array ops
     "cumsum": (["numpy"], "cumsum"),
     "cumprod": (["numpy"], "cumprod"),
     "sort": (["numpy"], "sort"),
->>>>>>> e6e35f40
 }
 
 
@@ -199,10 +196,7 @@
         import numba_dppy.dpnp_glue.dpnp_statisticsimpl
         import numba_dppy.dpnp_glue.dpnp_sort_search_countimpl
         import numba_dppy.dpnp_glue.dpnp_randomimpl
-<<<<<<< HEAD
-=======
         import numba_dppy.dpnp_glue.dpnp_array_ops_impl
->>>>>>> e6e35f40
 
     def run_pass(self, state):
         rewrite_function_name_pass = RewriteNumPyOverloadedFunctions(
