# Copyright 2021 Intel Corporation
#
# Licensed under the Apache License, Version 2.0 (the "License");
# you may not use this file except in compliance with the License.
# You may obtain a copy of the License at
#
#      http://www.apache.org/licenses/LICENSE-2.0
#
# Unless required by applicable law or agreed to in writing, software
# distributed under the License is distributed on an "AS IS" BASIS,
# WITHOUT WARRANTIES OR CONDITIONS OF ANY KIND, either express or implied.
# See the License for the specific language governing permissions and
# limitations under the License.

import copy

from .dppy_passbuilder import DPPYPassBuilder
from numba.core.typing.templates import ConcreteTemplate
from numba.core import types, compiler, ir
from numba.core.typing.templates import AbstractTemplate
from numba.core.compiler_lock import global_compiler_lock
import ctypes
from types import FunctionType
from inspect import signature

import dpctl
import dpctl.memory as dpctl_mem
import dpctl.program as dpctl_prog
import numpy as np

from . import spirv_generator

from numba.core.compiler import DefaultPassBuilder, CompilerBase
from numba_dppy.dppy_parfor_diagnostics import ExtendedParforDiagnostics
from numba_dppy import config
from numba_dppy.driver import USMNdArrayType
from numba_dppy.dppy_array_type import DPPYArray
from numba_dppy.utils import assert_no_return


_NUMBA_DPPY_READ_ONLY = "read_only"
_NUMBA_DPPY_WRITE_ONLY = "write_only"
_NUMBA_DPPY_READ_WRITE = "read_write"


def _raise_no_device_found_error():
    error_message = (
        "No SYCL device specified. "
        "Usage : jit_fn[device, globalsize, localsize](...)"
    )
    raise ValueError(error_message)


def _raise_invalid_kernel_enqueue_args():
    error_message = (
        "Incorrect number of arguments for enquing dppy.kernel. "
        "Usage: device_env, global size, local size. "
        "The local size argument is optional."
    )
    raise ValueError(error_message)


def get_ordered_arg_access_types(pyfunc, access_types):
    # Construct a list of access type of each arg according to their position
    ordered_arg_access_types = []
    sig = signature(pyfunc, follow_wrapped=False)
    for idx, arg_name in enumerate(sig.parameters):
        if access_types:
            for key in access_types:
                if arg_name in access_types[key]:
                    ordered_arg_access_types.append(key)
        if len(ordered_arg_access_types) <= idx:
            ordered_arg_access_types.append(None)

    return ordered_arg_access_types


class DPPYCompiler(CompilerBase):
    """DPPY Compiler"""

    def define_pipelines(self):
        # this maintains the objmode fallback behaviour
        pms = []
        self.state.parfor_diagnostics = ExtendedParforDiagnostics()
        self.state.metadata["parfor_diagnostics"] = self.state.parfor_diagnostics
        if not self.state.flags.force_pyobject:
            # print("Numba-DPPY [INFO]: Using Numba-DPPY pipeline")
            pms.append(DPPYPassBuilder.define_nopython_pipeline(self.state))
        if self.state.status.can_fallback or self.state.flags.force_pyobject:
            pms.append(DefaultPassBuilder.define_objectmode_pipeline(self.state))
        return pms


<<<<<<< HEAD
@global_compiler_lock
def compile_with_dppy(pyfunc, return_type, args, debug):
=======
def compile_with_dppy(pyfunc, return_type, args, is_kernel, debug=None):
    """
    Compiles with Numba_dppy's pipeline and returns the compiled result.

    Args:
        pyfunc: The Python function to be compiled.
        return_type: The Numba type of the return value.
        args: The list of arguments sent to the Python function.
        is_kernel (bool): Indicates whether the function is decorated
            with @dppy.kernel or not.
        debug (bool): Flag to turn debug mode ON/OFF.

    Returns:
        cres: Compiled result.

    Raises:
        TypeError: @dppy.kernel does not allow users to return any
            value. TypeError is raised when users do.

    """
>>>>>>> 6ec41a5a
    # First compilation will trigger the initialization of the OpenCL backend.
    from .descriptor import dppy_target

    typingctx = dppy_target.typing_context
    targetctx = dppy_target.target_context

    flags = compiler.Flags()
    # Do not compile (generate native code), just lower (to LLVM)
<<<<<<< HEAD
    if debug:
        flags.debuginfo = True
    flags.no_compile = True
    flags.no_cpython_wrapper = True
    flags.nrt = False
=======
    flags.debuginfo = config.DEBUGINFO_DEFAULT
    flags.set("no_compile")
    flags.set("no_cpython_wrapper")
    flags.unset("nrt")
>>>>>>> 6ec41a5a

    if debug is not None:
        flags.debuginfo = debug

    # Run compilation pipeline
    if isinstance(pyfunc, FunctionType):
        cres = compiler.compile_extra(
            typingctx=typingctx,
            targetctx=targetctx,
            func=pyfunc,
            args=args,
            return_type=return_type,
            flags=flags,
            locals={},
            pipeline_class=DPPYCompiler,
        )
    elif isinstance(pyfunc, ir.FunctionIR):
        cres = compiler.compile_ir(
            typingctx=typingctx,
            targetctx=targetctx,
            func_ir=pyfunc,
            args=args,
            return_type=return_type,
            flags=flags,
            locals={},
            pipeline_class=DPPYCompiler,
        )
    else:
        assert 0

    if is_kernel:
        assert_no_return(cres.signature.return_type)

    # Linking depending libraries
    library = cres.library
    library.finalize()

    return cres


def compile_kernel(sycl_queue, pyfunc, args, access_types, debug=None):
    # For any array we only accept numba_dppy.dppy_array_type.DPPYArray
    for arg in args:
        if isinstance(arg, types.npytypes.Array) and not isinstance(arg, DPPYArray):
            raise TypeError(
                "We only accept DPPYArray as type of array-like objects. We received %s"
                % (type(arg))
            )

    if config.DEBUG:
        print("compile_kernel", args)
        debug = True
    if not sycl_queue:
        # We expect the sycl_queue to be provided when this function is called
        raise ValueError("SYCL queue is required for compiling a kernel")

    cres = compile_with_dppy(
        pyfunc=pyfunc, return_type=None, args=args, is_kernel=True, debug=debug
    )
    func = cres.library.get_function(cres.fndesc.llvm_func_name)
    kernel = cres.target_context.prepare_ocl_kernel(func, cres.signature.args)

    # A reference to the target context is stored in the DPPYKernel to
    # reference the context later in code generation. For example, we link
    # the kernel object with a spir_func defining atomic operations only
    # when atomic operations are used in the kernel.
    oclkern = DPPYKernel(
        context=cres.target_context,
        sycl_queue=sycl_queue,
        llvm_module=kernel.module,
        name=kernel.name,
        argtypes=cres.signature.args,
        ordered_arg_access_types=access_types,
    )
    return oclkern


def compile_kernel_parfor(sycl_queue, func_ir, args, args_with_addrspaces, debug=None):
    # For any array we only accept numba_dppy.dppy_array_type.DPPYArray
    for arg in args_with_addrspaces:
        if isinstance(arg, types.npytypes.Array) and not isinstance(arg, DPPYArray):
            raise TypeError(
                "We only accept DPPYArray as type of array-like objects. We received %s"
                % (type(arg))
            )
    if config.DEBUG:
        print("compile_kernel_parfor", args)
        for a in args_with_addrspaces:
            print(a, type(a))
            if isinstance(a, types.npytypes.Array):
                print("addrspace:", a.addrspace)

    cres = compile_with_dppy(
        pyfunc=func_ir,
        return_type=None,
        args=args_with_addrspaces,
        is_kernel=True,
        debug=debug,
    )
    func = cres.library.get_function(cres.fndesc.llvm_func_name)

    if config.DEBUG:
        print("compile_kernel_parfor signature", cres.signature.args)
        for a in cres.signature.args:
            print(a, type(a))

    kernel = cres.target_context.prepare_ocl_kernel(func, cres.signature.args)
    oclkern = DPPYKernel(
        context=cres.target_context,
        sycl_queue=sycl_queue,
        llvm_module=kernel.module,
        name=kernel.name,
        argtypes=args_with_addrspaces,
    )

    return oclkern


def compile_dppy_func(pyfunc, return_type, args, debug=None):
    cres = compile_with_dppy(
        pyfunc=pyfunc, return_type=return_type, args=args, is_kernel=False, debug=debug
    )
    func = cres.library.get_function(cres.fndesc.llvm_func_name)
    cres.target_context.mark_ocl_device(func)
    devfn = DPPYFunction(cres)

    class dppy_function_template(ConcreteTemplate):
        key = devfn
        cases = [cres.signature]

    cres.typing_context.insert_user_function(devfn, dppy_function_template)
    libs = [cres.library]
    cres.target_context.insert_user_function(devfn, cres.fndesc, libs)
    return devfn


# Compile dppy function template
def compile_dppy_func_template(pyfunc, debug=None):
    """Compile a DPPYFunctionTemplate"""
    from .descriptor import dppy_target

    dft = DPPYFunctionTemplate(pyfunc, debug=debug)

    class dppy_function_template(AbstractTemplate):
        key = dft

        def generic(self, args, kws):
            assert not kws
            return dft.compile(args)

    typingctx = dppy_target.typing_context
    typingctx.insert_user_function(dft, dppy_function_template)
    return dft


class DPPYFunctionTemplate(object):
    """Unmaterialized dppy function"""

    def __init__(self, pyfunc, debug=None):
        self.py_func = pyfunc
        self.debug = debug
        # self.inline = inline
        self._compileinfos = {}

    def compile(self, args):
        """Compile the function for the given argument types.

        Each signature is compiled once by caching the compiled function inside
        this object.
        """
        if args not in self._compileinfos:
            cres = compile_with_dppy(
                pyfunc=self.py_func,
                return_type=None,
                args=args,
                is_kernel=False,
                debug=self.debug,
            )
            func = cres.library.get_function(cres.fndesc.llvm_func_name)
            cres.target_context.mark_ocl_device(func)
            first_definition = not self._compileinfos
            self._compileinfos[args] = cres
            libs = [cres.library]

            if first_definition:
                # First definition
                cres.target_context.insert_user_function(self, cres.fndesc, libs)
            else:
                cres.target_context.add_user_function(self, cres.fndesc, libs)

        else:
            cres = self._compileinfos[args]

        return cres.signature


class DPPYFunction(object):
    def __init__(self, cres):
        self.cres = cres


def _ensure_valid_work_item_grid(val, sycl_queue):

    if not isinstance(val, (tuple, list, int)):
        error_message = "Cannot create work item dimension from provided argument"
        raise ValueError(error_message)

    if isinstance(val, int):
        val = [val]

    # TODO: we need some way to check the max dimensions
    """
    if len(val) > device_env.get_max_work_item_dims():
        error_message = ("Unsupported number of work item dimensions ")
        raise ValueError(error_message)
    """

    return list(
        val[::-1]
    )  # reversing due to sycl and opencl interop kernel range mismatch semantic


def _ensure_valid_work_group_size(val, work_item_grid):

    if not isinstance(val, (tuple, list, int)):
        error_message = "Cannot create work item dimension from provided argument"
        raise ValueError(error_message)

    if isinstance(val, int):
        val = [val]

    if len(val) != len(work_item_grid):
        error_message = (
            "Unsupported number of work item dimensions, "
            + "dimensions of global and local work items has to be the same "
        )
        raise ValueError(error_message)

    return list(
        val[::-1]
    )  # reversing due to sycl and opencl interop kernel range mismatch semantic


class DPPYKernelBase(object):
    """Define interface for configurable kernels"""

    def __init__(self):
        self.global_size = []
        self.local_size = []
        self.sycl_queue = None

        # list of supported access types, stored in dict for fast lookup
        self.valid_access_types = {
            _NUMBA_DPPY_READ_ONLY: _NUMBA_DPPY_READ_ONLY,
            _NUMBA_DPPY_WRITE_ONLY: _NUMBA_DPPY_WRITE_ONLY,
            _NUMBA_DPPY_READ_WRITE: _NUMBA_DPPY_READ_WRITE,
        }

    def copy(self):
        return copy.copy(self)

    def configure(self, sycl_queue, global_size, local_size=None):
        """Configure the OpenCL kernel. The local_size can be None"""
        clone = self.copy()
        clone.global_size = global_size
        clone.local_size = local_size
        clone.sycl_queue = sycl_queue

        return clone

    def __getitem__(self, args):
        """Mimick CUDA python's square-bracket notation for configuration.
        This assumes the argument to be:
            `global size, local size`
        """
        ls = None
        nargs = len(args)
        # Check if the kernel enquing arguments are sane
        if nargs < 1 or nargs > 2:
            _raise_invalid_kernel_enqueue_args

        sycl_queue = dpctl.get_current_queue()

        gs = _ensure_valid_work_item_grid(args[0], sycl_queue)
        # If the optional local size argument is provided
        if nargs == 2 and args[1] != []:
            ls = _ensure_valid_work_group_size(args[1], gs)

        return self.configure(sycl_queue, gs, ls)


class DPPYKernel(DPPYKernelBase):
    """
    A OCL kernel object
    """

    def __init__(
        self,
        context,
        sycl_queue,
        llvm_module,
        name,
        argtypes,
        ordered_arg_access_types=None,
    ):
        super(DPPYKernel, self).__init__()
        self._llvm_module = llvm_module
        self.assembly = self.binary = llvm_module.__str__()
        self.entry_name = name
        self.argument_types = tuple(argtypes)
        self.ordered_arg_access_types = ordered_arg_access_types
        self._argloc = []
        self.sycl_queue = sycl_queue
        self.context = context
        # First-time compilation using SPIRV-Tools
        if config.DEBUG:
            with open("llvm_kernel.ll", "w") as f:
                f.write(self.binary)

        self.spirv_bc = spirv_generator.llvm_to_spirv(
            self.context, self.assembly, self._llvm_module.as_bitcode()
        )

        # create a program
        self.program = dpctl_prog.create_program_from_spirv(
            self.sycl_queue, self.spirv_bc
        )
        #  create a kernel
        self.kernel = self.program.get_sycl_kernel(self.entry_name)

    def __call__(self, *args):
        """
        Create a list of the kernel arguments by unpacking pyobject values
        into ctypes values.
        """

        kernelargs = []
        internal_device_arrs = []
        for ty, val, access_type in zip(
            self.argument_types, args, self.ordered_arg_access_types
        ):
            self._unpack_argument(
                ty,
                val,
                self.sycl_queue,
                kernelargs,
                internal_device_arrs,
                access_type,
            )

        self.sycl_queue.submit(
            self.kernel, kernelargs, self.global_size, self.local_size
        )
        self.sycl_queue.wait()

        for ty, val, i_dev_arr, access_type in zip(
            self.argument_types,
            args,
            internal_device_arrs,
            self.ordered_arg_access_types,
        ):
            self._pack_argument(ty, val, self.sycl_queue, i_dev_arr, access_type)

    def _pack_argument(self, ty, val, sycl_queue, device_arr, access_type):
        """
        Copy device data back to host
        """
        if device_arr and (
            access_type not in self.valid_access_types
            or access_type in self.valid_access_types
            and self.valid_access_types[access_type] != _NUMBA_DPPY_READ_ONLY
        ):
            # we get the date back to host if have created a
            # device_array or if access_type of this device_array
            # is not of type read_only and read_write
            usm_buf, usm_ndarr, orig_ndarray = device_arr
            np.copyto(orig_ndarray, usm_ndarr)

    def _unpack_device_array_argument(self, val, kernelargs):
        """
        Implements the unpacking logic for array arguments.
        """
        # meminfo
        kernelargs.append(ctypes.c_size_t(0))
        # parent
        kernelargs.append(ctypes.c_size_t(0))
        kernelargs.append(ctypes.c_longlong(val.size))
        kernelargs.append(ctypes.c_longlong(val.dtype.itemsize))
        kernelargs.append(val.base)
        for ax in range(val.ndim):
            kernelargs.append(ctypes.c_longlong(val.shape[ax]))
        for ax in range(val.ndim):
            kernelargs.append(ctypes.c_longlong(val.strides[ax]))

    def _unpack_argument(
        self, ty, val, sycl_queue, kernelargs, device_arrs, access_type
    ):
        """
        Unpacks the arguments that are to be passed to the SYCL kernel from
        Numba types to Ctypes.

        Args:
            ty: The data types of the kernel argument defined as in instance of
                numba.types.
            val: The value of the kernel argument.
            sycl_queue (dpctl.SyclQueue): A ``dpctl.SyclQueue`` object. The
                queue object will be used whenever USM memory allocation is
                needed during unpacking of an numpy.ndarray argument.
            kernelargs (list): The list of kernel arguments into which the
                current kernel argument will be appended.
            device_arrs (list): A list of tuples that is used to store the
                triples corresponding to the USM memorry allocated for an
                ``numpy.ndarray`` argument, a wrapper ``ndarray`` created from
                the USM memory, and the original ``ndarray`` argument.
            access_type : The type of access for an array argument.

        Raises:
            NotImplementedError: If the type of argument is not yet supported,
                then a ``NotImplementedError`` is raised.

        """

        device_arrs.append(None)

        if isinstance(ty, USMNdArrayType):
            raise NotImplementedError(ty, USMNdArrayType)

        if isinstance(ty, types.Array):
            if hasattr(val.base, "__sycl_usm_array_interface__"):
                self._unpack_device_array_argument(val, kernelargs)
            else:
                default_behavior = self.check_for_invalid_access_type(access_type)

                usm_buf = dpctl_mem.MemoryUSMShared(
                    val.size * val.dtype.itemsize, queue=sycl_queue
                )
                usm_ndarr = np.ndarray(val.shape, buffer=usm_buf, dtype=val.dtype)

                if (
                    default_behavior
                    or self.valid_access_types[access_type] == _NUMBA_DPPY_READ_ONLY
                    or self.valid_access_types[access_type] == _NUMBA_DPPY_READ_WRITE
                ):
                    np.copyto(usm_ndarr, val)

                device_arrs[-1] = (usm_buf, usm_ndarr, val)
                self._unpack_device_array_argument(usm_ndarr, kernelargs)

        elif ty == types.int64:
            cval = ctypes.c_longlong(val)
            kernelargs.append(cval)
        elif ty == types.uint64:
            cval = ctypes.c_ulonglong(val)
            kernelargs.append(cval)
        elif ty == types.int32:
            cval = ctypes.c_int(val)
            kernelargs.append(cval)
        elif ty == types.uint32:
            cval = ctypes.c_uint(val)
            kernelargs.append(cval)
        elif ty == types.float64:
            cval = ctypes.c_double(val)
            kernelargs.append(cval)
        elif ty == types.float32:
            cval = ctypes.c_float(val)
            kernelargs.append(cval)
        elif ty == types.boolean:
            cval = ctypes.c_uint8(int(val))
            kernelargs.append(cval)
        elif ty == types.complex64:
            raise NotImplementedError(ty, val)
        elif ty == types.complex128:
            raise NotImplementedError(ty, val)
        else:
            raise NotImplementedError(ty, val)

    def check_for_invalid_access_type(self, access_type):
        if access_type not in self.valid_access_types:
            msg = (
                "[!] %s is not a valid access type. "
                "Supported access types are [" % (access_type)
            )
            for key in self.valid_access_types:
                msg += " %s |" % (key)

            msg = msg[:-1] + "]"
            if access_type != None:
                print(msg)
            return True
        else:
            return False


class JitDPPYKernel(DPPYKernelBase):
    def __init__(self, func, debug, access_types):

        super(JitDPPYKernel, self).__init__()

        self.py_func = func
        self.definitions = {}
        self.debug = debug
        self.access_types = access_types

        from .descriptor import dppy_target

        self.typingctx = dppy_target.typing_context

    def _get_argtypes(self, *args):
        """
        Convenience function to get the type of each argument.
        """
        return tuple([self.typingctx.resolve_argument_type(a) for a in args])

    def __call__(self, *args, **kwargs):
        assert not kwargs, "Keyword Arguments are not supported"
        try:
            current_queue = dpctl.get_current_queue()
        except:
            _raise_no_device_found_error()

        argtypes = self._get_argtypes(*args)
        kernel = self.specialize(argtypes, current_queue)
        cfg = kernel.configure(self.sycl_queue, self.global_size, self.local_size)
        cfg(*args)

    def specialize(self, argtypes, queue):
        # We specialize for argtypes and queue. These two are used as key for
        # caching as well.
        assert queue is not None

        sycl_ctx = None
        kernel = None
        # we were previously using the _env_ptr of the device_env, the sycl_queue
        # should be sufficient to cache the compiled kernel for now, but we should
        # use the device type to cache such kernels
        # key_definitions = (self.sycl_queue, argtypes)
        key_definitions = argtypes
        result = self.definitions.get(key_definitions)
        if result:
            sycl_ctx, kernel = result

        if sycl_ctx and sycl_ctx == queue.sycl_context:
            return kernel
        else:
            kernel = compile_kernel(
                queue, self.py_func, argtypes, self.access_types, self.debug
            )
            self.definitions[key_definitions] = (queue.sycl_context, kernel)
        return kernel<|MERGE_RESOLUTION|>--- conflicted
+++ resolved
@@ -91,10 +91,7 @@
         return pms
 
 
-<<<<<<< HEAD
 @global_compiler_lock
-def compile_with_dppy(pyfunc, return_type, args, debug):
-=======
 def compile_with_dppy(pyfunc, return_type, args, is_kernel, debug=None):
     """
     Compiles with Numba_dppy's pipeline and returns the compiled result.
@@ -115,7 +112,6 @@
             value. TypeError is raised when users do.
 
     """
->>>>>>> 6ec41a5a
     # First compilation will trigger the initialization of the OpenCL backend.
     from .descriptor import dppy_target
 
@@ -124,18 +120,13 @@
 
     flags = compiler.Flags()
     # Do not compile (generate native code), just lower (to LLVM)
-<<<<<<< HEAD
     if debug:
-        flags.debuginfo = True
-    flags.no_compile = True
-    flags.no_cpython_wrapper = True
-    flags.nrt = False
-=======
-    flags.debuginfo = config.DEBUGINFO_DEFAULT
+        flags.set("debuginfo")
+    else:
+        flags.debuginfo = config.DEBUGINFO_DEFAULT
     flags.set("no_compile")
     flags.set("no_cpython_wrapper")
     flags.unset("nrt")
->>>>>>> 6ec41a5a
 
     if debug is not None:
         flags.debuginfo = debug
