# Copyright 2021 Intel Corporation
#
# Licensed under the Apache License, Version 2.0 (the "License");
# you may not use this file except in compliance with the License.
# You may obtain a copy of the License at
#
#      http://www.apache.org/licenses/LICENSE-2.0
#
# Unless required by applicable law or agreed to in writing, software
# distributed under the License is distributed on an "AS IS" BASIS,
# WITHOUT WARRANTIES OR CONDITIONS OF ANY KIND, either express or implied.
# See the License for the specific language governing permissions and
# limitations under the License.

import copy
from collections import namedtuple

from .dppy_passbuilder import DPPYPassBuilder
from numba.core.typing.templates import ConcreteTemplate
from numba.core import types, compiler, ir
from numba.core.typing.templates import AbstractTemplate
import ctypes
from types import FunctionType
from inspect import signature

import dpctl
import dpctl.memory as dpctl_mem
import dpctl.program as dpctl_prog
import numpy as np

from . import spirv_generator

from numba.core.compiler import DefaultPassBuilder, CompilerBase
from numba_dppy.dppy_parfor_diagnostics import ExtendedParforDiagnostics
from numba_dppy.config import DEBUG
from numba_dppy.driver import USMNdArrayType


_NUMBA_DPPY_READ_ONLY = "read_only"
_NUMBA_DPPY_WRITE_ONLY = "write_only"
_NUMBA_DPPY_READ_WRITE = "read_write"


def _raise_no_device_found_error():
    error_message = (
        "No OpenCL device specified. "
        "Usage : jit_fn[device, globalsize, localsize](...)"
    )
    raise ValueError(error_message)


def _raise_invalid_kernel_enqueue_args():
    error_message = (
        "Incorrect number of arguments for enquing dppy.kernel. "
        "Usage: device_env, global size, local size. "
        "The local size argument is optional."
    )
    raise ValueError(error_message)


def get_ordered_arg_access_types(pyfunc, access_types):
    # Construct a list of access type of each arg according to their position
    ordered_arg_access_types = []
    sig = signature(pyfunc, follow_wrapped=False)
    for idx, arg_name in enumerate(sig.parameters):
        if access_types:
            for key in access_types:
                if arg_name in access_types[key]:
                    ordered_arg_access_types.append(key)
        if len(ordered_arg_access_types) <= idx:
            ordered_arg_access_types.append(None)

    return ordered_arg_access_types


class DPPYCompiler(CompilerBase):
    """DPPY Compiler"""

    def define_pipelines(self):
        # this maintains the objmode fallback behaviour
        pms = []
        self.state.parfor_diagnostics = ExtendedParforDiagnostics()
        self.state.metadata["parfor_diagnostics"] = self.state.parfor_diagnostics
        if not self.state.flags.force_pyobject:
            # print("Numba-DPPY [INFO]: Using Numba-DPPY pipeline")
            pms.append(DPPYPassBuilder.define_nopython_pipeline(self.state))
        if self.state.status.can_fallback or self.state.flags.force_pyobject:
            pms.append(DefaultPassBuilder.define_objectmode_pipeline(self.state))
        return pms


def compile_with_dppy(pyfunc, return_type, args, debug):
    # First compilation will trigger the initialization of the OpenCL backend.
    from .descriptor import dppy_target

    typingctx = dppy_target.typing_context
    targetctx = dppy_target.target_context

    flags = compiler.Flags()
    # Do not compile (generate native code), just lower (to LLVM)
    if debug:
        flags.set("debuginfo")
    flags.set("no_compile")
    flags.set("no_cpython_wrapper")
    flags.unset("nrt")

    # Run compilation pipeline
    if isinstance(pyfunc, FunctionType):
        cres = compiler.compile_extra(
            typingctx=typingctx,
            targetctx=targetctx,
            func=pyfunc,
            args=args,
            return_type=return_type,
            flags=flags,
            locals={},
            pipeline_class=DPPYCompiler,
        )
    elif isinstance(pyfunc, ir.FunctionIR):
        cres = compiler.compile_ir(
            typingctx=typingctx,
            targetctx=targetctx,
            func_ir=pyfunc,
            args=args,
            return_type=return_type,
            flags=flags,
            locals={},
            pipeline_class=DPPYCompiler,
        )
    else:
        assert 0
    # Linking depending libraries
    # targetctx.link_dependencies(cres.llvm_module, cres.target_context.linking)
    library = cres.library
    library.finalize()

    return cres


def compile_kernel(sycl_queue, pyfunc, args, access_types, debug=False):
    if DEBUG:
        print("compile_kernel", args)
        debug = True
    if not sycl_queue:
        # We expect the sycl_queue to be provided when this function is called
        raise ValueError("SYCL queue is required for compiling a kernel")

    cres = compile_with_dppy(pyfunc, None, args, debug=debug)
    func = cres.library.get_function(cres.fndesc.llvm_func_name)
    kernel = cres.target_context.prepare_ocl_kernel(func, cres.signature.args)
    # The kernel objet should have a reference to the target context it is compiled for.
    # This is needed as we intend to shape the behavior of the kernel down the line
    # depending on the target context. For example, we want to link our kernel object
    # with implementation containing atomic operations only when atomic operations
    # are being used in the kernel.
    oclkern = DPPYKernel(
        context=cres.target_context,
        sycl_queue=sycl_queue,
        llvm_module=kernel.module,
        name=kernel.name,
        argtypes=cres.signature.args,
        ordered_arg_access_types=access_types,
    )
    return oclkern


def compile_kernel_parfor(sycl_queue, func_ir, args, args_with_addrspaces, debug=False):
    if DEBUG:
        print("compile_kernel_parfor", args)
        for a in args_with_addrspaces:
            print(a, type(a))
            if isinstance(a, types.npytypes.Array):
                print("addrspace:", a.addrspace)

    cres = compile_with_dppy(func_ir, None, args_with_addrspaces, debug=debug)
    func = cres.library.get_function(cres.fndesc.llvm_func_name)

    if DEBUG:
        print("compile_kernel_parfor signature", cres.signature.args)
        for a in cres.signature.args:
            print(a, type(a))
    #            if isinstance(a, types.npytypes.Array):
    #                print("addrspace:", a.addrspace)

    kernel = cres.target_context.prepare_ocl_kernel(func, cres.signature.args)
    # kernel = cres.target_context.prepare_ocl_kernel(func, args_with_addrspaces)
    oclkern = DPPYKernel(
        context=cres.target_context,
        sycl_queue=sycl_queue,
        llvm_module=kernel.module,
        name=kernel.name,
        argtypes=args_with_addrspaces,
    )
    # argtypes=cres.signature.args)
    return oclkern


def compile_dppy_func(pyfunc, return_type, args, debug=False):
    cres = compile_with_dppy(pyfunc, return_type, args, debug=debug)
    func = cres.library.get_function(cres.fndesc.llvm_func_name)
    cres.target_context.mark_ocl_device(func)
    devfn = DPPYFunction(cres)

    class dppy_function_template(ConcreteTemplate):
        key = devfn
        cases = [cres.signature]

    cres.typing_context.insert_user_function(devfn, dppy_function_template)
    libs = [cres.library]
    cres.target_context.insert_user_function(devfn, cres.fndesc, libs)
    return devfn


# Compile dppy function template
def compile_dppy_func_template(pyfunc):
    """Compile a DPPYFunctionTemplate"""
    from .descriptor import dppy_target

    dft = DPPYFunctionTemplate(pyfunc)

    class dppy_function_template(AbstractTemplate):
        key = dft

        def generic(self, args, kws):
            assert not kws
            return dft.compile(args)

    typingctx = dppy_target.typing_context
    typingctx.insert_user_function(dft, dppy_function_template)
    return dft


class DPPYFunctionTemplate(object):
    """Unmaterialized dppy function"""

    def __init__(self, pyfunc, debug=False):
        self.py_func = pyfunc
        self.debug = debug
        # self.inline = inline
        self._compileinfos = {}

    def compile(self, args):
        """Compile the function for the given argument types.

        Each signature is compiled once by caching the compiled function inside
        this object.
        """
        if args not in self._compileinfos:
            cres = compile_with_dppy(self.py_func, None, args, debug=self.debug)
            func = cres.library.get_function(cres.fndesc.llvm_func_name)
            cres.target_context.mark_ocl_device(func)
            first_definition = not self._compileinfos
            self._compileinfos[args] = cres
            libs = [cres.library]

            if first_definition:
                # First definition
                cres.target_context.insert_user_function(self, cres.fndesc, libs)
            else:
                cres.target_context.add_user_function(self, cres.fndesc, libs)
        else:
            cres = self._compileinfos[args]

        return cres.signature


class DPPYFunction(object):
    def __init__(self, cres):
        self.cres = cres


def _ensure_valid_work_item_grid(val, sycl_queue):

    if not isinstance(val, (tuple, list, int)):
        error_message = "Cannot create work item dimension from " "provided argument"
        raise ValueError(error_message)

    if isinstance(val, int):
        val = [val]

    # TODO: we need some way to check the max dimensions
    """
    if len(val) > device_env.get_max_work_item_dims():
        error_message = ("Unsupported number of work item dimensions ")
        raise ValueError(error_message)
    """

    return list(
        val[::-1]
    )  # reversing due to sycl and opencl interop kernel range mismatch semantic


def _ensure_valid_work_group_size(val, work_item_grid):

    if not isinstance(val, (tuple, list, int)):
        error_message = "Cannot create work item dimension from " "provided argument"
        raise ValueError(error_message)

    if isinstance(val, int):
        val = [val]

    if len(val) != len(work_item_grid):
        error_message = (
            "Unsupported number of work item dimensions, "
            + "dimensions of global and local work items has to be the same "
        )
        raise ValueError(error_message)

    return list(
        val[::-1]
    )  # reversing due to sycl and opencl interop kernel range mismatch semantic


class DPPYKernelBase(object):
    """Define interface for configurable kernels"""

    def __init__(self):
        self.global_size = []
        self.local_size = []

        # list of supported access types, stored in dict for fast lookup
        self.valid_access_types = {
            _NUMBA_DPPY_READ_ONLY: _NUMBA_DPPY_READ_ONLY,
            _NUMBA_DPPY_WRITE_ONLY: _NUMBA_DPPY_WRITE_ONLY,
            _NUMBA_DPPY_READ_WRITE: _NUMBA_DPPY_READ_WRITE,
        }

    def copy(self):
        return copy.copy(self)

    def configure(self, sycl_queue, global_size, local_size=None):
        """Configure the OpenCL kernel. The local_size can be None"""
        clone = self.copy()
        clone.global_size = global_size
        clone.local_size = local_size
        clone.sycl_queue = sycl_queue

        return clone

    def __getitem__(self, args):
        """Mimick CUDA python's square-bracket notation for configuration.
        This assumes the argument to be:
            `global size, local size`
        """
        ls = None
        nargs = len(args)
        # Check if the kernel enquing arguments are sane
        if nargs < 1 or nargs > 2:
            _raise_invalid_kernel_enqueue_args

        sycl_queue = dpctl.get_current_queue()

        gs = _ensure_valid_work_item_grid(args[0], sycl_queue)
        # If the optional local size argument is provided
        if nargs == 2 and args[1] != []:
            ls = _ensure_valid_work_group_size(args[1], gs)

        return self.configure(sycl_queue, gs, ls)


def is_device_array(arr):
    """
    Function to determine if a given array is SYCL device accessible.

    Args:
        arr: Array_like object.

    Retruns:
        bool: True if array is device accessible, False otherwise.
    """
    rc = False
    if hasattr(arr, "__sycl_usm_array_interface__"):
        rc = True
    elif hasattr(arr, "base"):
        rc = hasattr(arr.base, "__sycl_usm_array_interface__")

    return rc


def device_array(shape, dtype, queue):
    """
    Allocate USM shared buffer and create a np.ndarray
    using that buffer.

    Args:
        shape (int, tuple of int): Shape of the resulting array.
        dtype (np.dtype): Numpy dtype (np.int32, np.float32, etc.).
        queue (dpctl._sycl_queue.SyclQueue): SYCL queue used to create the buffer.

    Returns:
        np.ndarray: NumPy array created using a USM shared buffer.

    Raises:
        TypeError: if any argument is not of permitted type.
    """
    if not (isinstance(shape, int) or isinstance(shape, tuple)):
        raise TypeError(
            "Shape has to be a integer or tuple of integers. Got %s" % (type(shape))
        )
    if not isinstance(dtype, np.dtype):
        raise TypeError("dtype has to be of type np.dtype. Got %s" % (type(dtype)))
    if not isinstance(queue, dpctl._sycl_queue.SyclQueue):
        raise TypeError(
            "queue has to be of dpctl._sycl_queue.SyclQueue type. Got %s"
            % (type(queue))
        )

    size = 1
    for i in shape:
        size *= i

    usm_buf = dpctl_mem.MemoryUSMShared(size * dtype.itemsize, queue=queue)
    usm_ndarr = np.ndarray(shape, buffer=usm_buf, dtype=dtype)

    return usm_ndarr


def to_device(hostary, queue):
    """
    Create a np.ndarray using USM shared buffer and copy the data from
    provided array to the newly allocated buffer.

    Args:
        hostary (np.ndarray): Array data will be copied from.
        queue (dpctl._sycl_queue.SyclQueue): SYCL queue used to create the buffer.

    Returns:
        np.ndarray: Device accessible NumPy array with same data as hostary.

    Raises:
        TypeError: if any argument is not of permitted type.
    """
    if not isinstance(hostary, np.ndarray):
        raise TypeError("hostary has to be of type np.ndarray. Got %s" % (type(dtype)))

    usm_ndarr = device_array(hostary.shape, hostary.dtype, queue)
    np.copyto(usm_ndarr, hostary)

    return usm_ndarr


class DPPYKernel(DPPYKernelBase):
    """
    A OCL kernel object
    """

    def __init__(
        self,
        context,
        sycl_queue,
        llvm_module,
        name,
        argtypes,
        ordered_arg_access_types=None,
    ):
        super(DPPYKernel, self).__init__()
        self._llvm_module = llvm_module
        self.assembly = self.binary = llvm_module.__str__()
        self.entry_name = name
        self.argument_types = tuple(argtypes)
        self.ordered_arg_access_types = ordered_arg_access_types
        self._argloc = []
        self.sycl_queue = sycl_queue
        self.context = context
        # First-time compilation using SPIRV-Tools
        if DEBUG:
            with open("llvm_kernel.ll", "w") as f:
                f.write(self.binary)

        self.spirv_bc = spirv_generator.llvm_to_spirv(self.context, self.binary)

        # create a program
        self.program = dpctl_prog.create_program_from_spirv(
            self.sycl_queue, self.spirv_bc
        )
        #  create a kernel
        self.kernel = self.program.get_sycl_kernel(self.entry_name)

    def __call__(self, *args):
        """
        Create a list of the kernel arguments by unpacking pyobject values
        into ctypes values.
        """

        kernelargs = []
        internal_device_arrs = []
        for ty, val, access_type in zip(
            self.argument_types, args, self.ordered_arg_access_types
        ):
            self._unpack_argument(
                ty,
                val,
                self.sycl_queue,
                kernelargs,
                internal_device_arrs,
                access_type,
            )

        self.sycl_queue.submit(
            self.kernel, kernelargs, self.global_size, self.local_size
        )
        self.sycl_queue.wait()

        for ty, val, i_dev_arr, access_type in zip(
            self.argument_types,
            args,
            internal_device_arrs,
            self.ordered_arg_access_types,
        ):
            self._pack_argument(ty, val, self.sycl_queue, i_dev_arr, access_type)

    def _pack_argument(self, ty, val, sycl_queue, device_arr, access_type):
        """
        Copy device data back to host
        """
        if device_arr and (
            access_type not in self.valid_access_types
            or access_type in self.valid_access_types
            and self.valid_access_types[access_type] != _NUMBA_DPPY_READ_ONLY
        ):
            # we get the date back to host if have created a
            # device_array or if access_type of this device_array
            # is not of type read_only and read_write
            usm_buf, usm_ndarr, orig_ndarray = device_arr
            np.copyto(orig_ndarray, usm_ndarr)

    def _unpack_device_array_argument(self, val, kernelargs):
        """
        Implements the unpacking logic for array arguments.
        """
        # meminfo
        kernelargs.append(ctypes.c_size_t(0))
        # parent
        kernelargs.append(ctypes.c_size_t(0))
        kernelargs.append(ctypes.c_longlong(val.size))
        kernelargs.append(ctypes.c_longlong(val.dtype.itemsize))
        kernelargs.append(val.base)
        for ax in range(val.ndim):
            kernelargs.append(ctypes.c_longlong(val.shape[ax]))
        for ax in range(val.ndim):
            kernelargs.append(ctypes.c_longlong(val.strides[ax]))

    def _unpack_argument(
        self, ty, val, sycl_queue, kernelargs, device_arrs, access_type
    ):
        """
        Unpacks the arguments that are to be passed to the SYCL kernel from
        Numba types to Ctypes.

        Args:
            ty: The data types of the kernel argument defined as in instance of
                numba.types.
            val: The value of the kernel argument.
            sycl_queue (dpctl.SyclQueue): A ``dpctl.SyclQueue`` object. The
                queue object will be used whenever USM memory allocation is
                needed during unpacking of an numpy.ndarray argument.
            kernelargs (list): The list of kernel arguments into which the
                current kernel argument will be appended.
            device_arrs (list): A list of tuples that is used to store the
                triples corresponding to the USM memorry allocated for an
                ``numpy.ndarray`` argument, a wrapper ``ndarray`` created from
                the USM memory, and the original ``ndarray`` argument.
            access_type : The type of access for an array argument.

        Raises:
            NotImplementedError: If the type of argument is not yet supported,
                then a ``NotImplementedError`` is raised.

        """

        device_arrs.append(None)

        if isinstance(ty, USMNdArrayType):
            raise NotImplementedError(ty, USMNdArrayType)

        if isinstance(ty, types.Array):
            if is_device_array(val):
                self._unpack_device_array_argument(val, kernelargs)
            else:
                default_behavior = self.check_for_invalid_access_type(access_type)

                usm_ndarr = device_array(val.shape, val.dtype, sycl_queue)

                if (
                    default_behavior
                    or self.valid_access_types[access_type] == _NUMBA_DPPY_READ_ONLY
                    or self.valid_access_types[access_type] == _NUMBA_DPPY_READ_WRITE
                ):
                    np.copyto(usm_ndarr, val)

                device_arrs[-1] = (None, usm_ndarr, val)
                self._unpack_device_array_argument(usm_ndarr, kernelargs)

        elif ty == types.int64:
            cval = ctypes.c_longlong(val)
            kernelargs.append(cval)
        elif ty == types.uint64:
            cval = ctypes.c_ulonglong(val)
            kernelargs.append(cval)
        elif ty == types.int32:
            cval = ctypes.c_int(val)
            kernelargs.append(cval)
        elif ty == types.uint32:
            cval = ctypes.c_uint(val)
            kernelargs.append(cval)
        elif ty == types.float64:
            cval = ctypes.c_double(val)
            kernelargs.append(cval)
        elif ty == types.float32:
            cval = ctypes.c_float(val)
            kernelargs.append(cval)
        elif ty == types.boolean:
            cval = ctypes.c_uint8(int(val))
            kernelargs.append(cval)
        elif ty == types.complex64:
            raise NotImplementedError(ty, val)
        elif ty == types.complex128:
            raise NotImplementedError(ty, val)
        else:
            raise NotImplementedError(ty, val)

    def check_for_invalid_access_type(self, access_type):
        if access_type not in self.valid_access_types:
            msg = (
                "[!] %s is not a valid access type. "
                "Supported access types are [" % (access_type)
            )
            for key in self.valid_access_types:
                msg += " %s |" % (key)

            msg = msg[:-1] + "]"
            if access_type != None:
                print(msg)
            return True
        else:
            return False


class JitDPPYKernel(DPPYKernelBase):
    def __init__(self, func, debug, access_types):

        super(JitDPPYKernel, self).__init__()

        self.py_func = func
        self.definitions = {}
        self.debug = debug
        self.access_types = access_types

        from .descriptor import dppy_target

        self.typingctx = dppy_target.typing_context

<<<<<<< HEAD
    def get_argtypes(self, *args):
=======
    def _get_argtypes(self, *args):
>>>>>>> 3088aa46
        """
        Convenience function to get the type of each argument.
        """
        return tuple([self.typingctx.resolve_argument_type(a) for a in args])

    def __call__(self, *args, **kwargs):
        assert not kwargs, "Keyword Arguments are not supported"
        try:
            current_queue = dpctl.get_current_queue()
        except:
            _raise_no_device_found_error()

<<<<<<< HEAD
        argtypes = self.get_argtypes(*args)
        kernel = self.specialize(argtypes, current_queue)
        cfg = kernel.configure(current_queue, self.global_size, self.local_size)
        cfg(*args)

    def specialize(self, argtypes, queue):
        # We specialize for argtypes and SYCL context. These two are used as key for
=======
        argtypes = self._get_argtypes(*args)
        kernel = self.specialize(argtypes, current_queue)
        cfg = kernel.configure(self.sycl_queue, self.global_size, self.local_size)
        cfg(*args)

    def specialize(self, argtypes, queue):
        # We specialize for argtypes and queue. These two are used as key for
>>>>>>> 3088aa46
        # caching as well.
        assert queue is not None

        sycl_ctx = None
        kernel = None
        # we were previously using the _env_ptr of the device_env, the sycl_queue
        # should be sufficient to cache the compiled kernel for now, but we should
        # use the device type to cache such kernels.
        key_definitions = argtypes
        result = self.definitions.get(key_definitions)
        if result:
            sycl_ctx, kernel = result

        if sycl_ctx and sycl_ctx == queue.sycl_context:
            return kernel
        else:
            kernel = compile_kernel(queue, self.py_func, argtypes, self.access_types)
            self.definitions[key_definitions] = (queue.sycl_context, kernel)
        return kernel<|MERGE_RESOLUTION|>--- conflicted
+++ resolved
@@ -650,11 +650,7 @@
 
         self.typingctx = dppy_target.typing_context
 
-<<<<<<< HEAD
-    def get_argtypes(self, *args):
-=======
     def _get_argtypes(self, *args):
->>>>>>> 3088aa46
         """
         Convenience function to get the type of each argument.
         """
@@ -667,15 +663,6 @@
         except:
             _raise_no_device_found_error()
 
-<<<<<<< HEAD
-        argtypes = self.get_argtypes(*args)
-        kernel = self.specialize(argtypes, current_queue)
-        cfg = kernel.configure(current_queue, self.global_size, self.local_size)
-        cfg(*args)
-
-    def specialize(self, argtypes, queue):
-        # We specialize for argtypes and SYCL context. These two are used as key for
-=======
         argtypes = self._get_argtypes(*args)
         kernel = self.specialize(argtypes, current_queue)
         cfg = kernel.configure(self.sycl_queue, self.global_size, self.local_size)
@@ -683,7 +670,6 @@
 
     def specialize(self, argtypes, queue):
         # We specialize for argtypes and queue. These two are used as key for
->>>>>>> 3088aa46
         # caching as well.
         assert queue is not None
 
