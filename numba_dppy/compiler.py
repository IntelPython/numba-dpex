--- conflicted
+++ resolved
@@ -34,16 +34,13 @@
 from numba_dppy import config
 from numba_dppy.driver import USMNdArrayType
 from numba_dppy.dppy_array_type import DPPYArray
-<<<<<<< HEAD
 from numba_dppy.utils import (
+    assert_no_return,
     is_usm_backed,
     as_usm_backed,
     copy_to_usm_backed,
     copy_from_usm_backed,
 )
-=======
-from numba_dppy.utils import assert_no_return
->>>>>>> 6ec41a5a
 
 
 _NUMBA_DPPY_READ_ONLY = "read_only"
