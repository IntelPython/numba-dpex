from __future__ import print_function, absolute_import
import copy
from collections import namedtuple

from .dppy_passbuilder import DPPYPassBuilder
from numba.core.typing.templates import ConcreteTemplate
from numba.core import types, compiler, ir
from numba.core.typing.templates import AbstractTemplate
import ctypes
from types import FunctionType
from inspect import signature

import dpctl
import dpctl.memory as dpctl_mem
import dpctl.program as dpctl_prog
import numpy as np

from . import spirv_generator

import os
from numba.core.compiler import DefaultPassBuilder, CompilerBase

<<<<<<< HEAD
DEBUG = os.environ.get('NUMBA_DPPL_DEBUG', None)
_NUMBA_DPPL_READ_ONLY  = "read_only"
_NUMBA_DPPL_WRITE_ONLY = "write_only"
_NUMBA_DPPL_READ_WRITE = "read_write"
=======
DEBUG=os.environ.get('NUMBA_DPPY_DEBUG', None)
_NUMBA_DPPY_READ_ONLY  = "read_only"
_NUMBA_DPPY_WRITE_ONLY = "write_only"
_NUMBA_DPPY_READ_WRITE = "read_write"
>>>>>>> ff8fe55f


def _raise_no_device_found_error():
    error_message = ("No OpenCL device specified. "
                     "Usage : jit_fn[device, globalsize, localsize](...)")
    raise ValueError(error_message)


def _raise_invalid_kernel_enqueue_args():
    error_message = ("Incorrect number of arguments for enquing dppy.kernel. "
                     "Usage: device_env, global size, local size. "
                     "The local size argument is optional.")
    raise ValueError(error_message)


def get_ordered_arg_access_types(pyfunc, access_types):
    # Construct a list of access type of each arg according to their position
    ordered_arg_access_types = []
    sig = signature(pyfunc, follow_wrapped=False)
    for idx, arg_name in enumerate(sig.parameters):
        if access_types:
            for key in access_types:
                if arg_name in access_types[key]:
                    ordered_arg_access_types.append(key)
        if len(ordered_arg_access_types) <= idx:
            ordered_arg_access_types.append(None)

    return ordered_arg_access_types


class DPPYCompiler(CompilerBase):
    """ DPPY Compiler """

    def define_pipelines(self):
        # this maintains the objmode fallback behaviour
        pms = []
        if not self.state.flags.force_pyobject:
            #print("Numba-DPPY [INFO]: Using Numba-DPPY pipeline")
            pms.append(DPPYPassBuilder.define_nopython_pipeline(self.state))
        if self.state.status.can_fallback or self.state.flags.force_pyobject:
            pms.append(
                DefaultPassBuilder.define_objectmode_pipeline(self.state)
            )
        if self.state.status.can_giveup:
            pms.append(
                DefaultPassBuilder.define_interpreted_pipeline(self.state)
            )
        return pms


def compile_with_dppy(pyfunc, return_type, args, debug):
    # First compilation will trigger the initialization of the OpenCL backend.
    from .descriptor import dppy_target

<<<<<<< HEAD
    typingctx = dppl_target.typing_context
    targetctx = dppl_target.target_context

=======
    typingctx = dppy_target.typing_context
    targetctx = dppy_target.target_context
    # TODO handle debug flag
>>>>>>> ff8fe55f
    flags = compiler.Flags()
    # Do not compile (generate native code), just lower (to LLVM)
    if debug:
        flags.set('debuginfo')
    flags.set('no_compile')
    flags.set('no_cpython_wrapper')
    flags.unset('nrt')

    # Run compilation pipeline
    if isinstance(pyfunc, FunctionType):
        cres = compiler.compile_extra(typingctx=typingctx,
                                      targetctx=targetctx,
                                      func=pyfunc,
                                      args=args,
                                      return_type=return_type,
                                      flags=flags,
                                      locals={},
                                      pipeline_class=DPPYCompiler)
    elif isinstance(pyfunc, ir.FunctionIR):
        cres = compiler.compile_ir(typingctx=typingctx,
                                   targetctx=targetctx,
                                   func_ir=pyfunc,
                                   args=args,
                                   return_type=return_type,
                                   flags=flags,
                                   locals={},
                                   pipeline_class=DPPYCompiler)
    else:
        assert(0)
    # Linking depending libraries
    # targetctx.link_dependencies(cres.llvm_module, cres.target_context.linking)
    library = cres.library
    library.finalize()

    return cres


def compile_kernel(sycl_queue, pyfunc, args, access_types, debug=False):
    if DEBUG:
        print("compile_kernel", args)
        debug = True
    if not sycl_queue:
        # This will be get_current_queue
        sycl_queue = dpctl.get_current_queue()

    cres = compile_with_dppy(pyfunc, None, args, debug=debug)
    func = cres.library.get_function(cres.fndesc.llvm_func_name)
    kernel = cres.target_context.prepare_ocl_kernel(func, cres.signature.args)
    # The kernel objet should have a reference to the target context it is compiled for.
    # This is needed as we intend to shape the behavior of the kernel down the line
    # depending on the target context. For example, we want to link our kernel object
    # with implementation containing atomic operations only when atomic operations
    # are being used in the kernel.
    oclkern = DPPYKernel(context=cres.target_context,
                         sycl_queue=sycl_queue,
                         llvm_module=kernel.module,
                         name=kernel.name,
                         argtypes=cres.signature.args,
                         ordered_arg_access_types=access_types)
    return oclkern


def compile_kernel_parfor(sycl_queue, func_ir, args, args_with_addrspaces,
                          debug=False):
    if DEBUG:
        print("compile_kernel_parfor", args)
        for a in args:
            print(a, type(a))
            if isinstance(a, types.npytypes.Array):
                print("addrspace:", a.addrspace)

    cres = compile_with_dppy(func_ir, None, args_with_addrspaces,
                             debug=debug)
    func = cres.library.get_function(cres.fndesc.llvm_func_name)

    if DEBUG:
        print("compile_kernel_parfor signature", cres.signature.args)
        for a in cres.signature.args:
            print(a, type(a))
#            if isinstance(a, types.npytypes.Array):
#                print("addrspace:", a.addrspace)

    kernel = cres.target_context.prepare_ocl_kernel(func, cres.signature.args)
    #kernel = cres.target_context.prepare_ocl_kernel(func, args_with_addrspaces)
    oclkern = DPPYKernel(context=cres.target_context,
                         sycl_queue=sycl_queue,
                         llvm_module=kernel.module,
                         name=kernel.name,
                         argtypes=args_with_addrspaces)
                         #argtypes=cres.signature.args)
    return oclkern


def compile_dppy_func(pyfunc, return_type, args, debug=False):
    cres = compile_with_dppy(pyfunc, return_type, args, debug=debug)
    func = cres.library.get_function(cres.fndesc.llvm_func_name)
    cres.target_context.mark_ocl_device(func)
    devfn = DPPYFunction(cres)

    class dppy_function_template(ConcreteTemplate):
        key = devfn
        cases = [cres.signature]

    cres.typing_context.insert_user_function(devfn, dppy_function_template)
    libs = [cres.library]
    cres.target_context.insert_user_function(devfn, cres.fndesc, libs)
    return devfn


# Compile dppy function template
def compile_dppy_func_template(pyfunc):
    """Compile a DPPYFunctionTemplate
    """
    from .descriptor import dppy_target

    dft = DPPYFunctionTemplate(pyfunc)

    class dppy_function_template(AbstractTemplate):
        key = dft

        def generic(self, args, kws):
            assert not kws
            return dft.compile(args)

    typingctx = dppy_target.typing_context
    typingctx.insert_user_function(dft, dppy_function_template)
    return dft


class DPPYFunctionTemplate(object):
    """Unmaterialized dppy function
    """
    def __init__(self, pyfunc, debug=False):
        self.py_func = pyfunc
        self.debug = debug
        # self.inline = inline
        self._compileinfos = {}

    def compile(self, args):
        """Compile the function for the given argument types.

        Each signature is compiled once by caching the compiled function inside
        this object.
        """
        if args not in self._compileinfos:
            cres = compile_with_dppy(self.py_func, None, args, debug=self.debug)
            func = cres.library.get_function(cres.fndesc.llvm_func_name)
            cres.target_context.mark_ocl_device(func)
            first_definition = not self._compileinfos
            self._compileinfos[args] = cres
            libs = [cres.library]

            if first_definition:
                # First definition
                cres.target_context.insert_user_function(self, cres.fndesc,
                                                         libs)
            else:
                cres.target_context.add_user_function(self, cres.fndesc, libs)

        else:
            cres = self._compileinfos[args]

        return cres.signature


class DPPYFunction(object):
    def __init__(self, cres):
        self.cres = cres


def _ensure_valid_work_item_grid(val, sycl_queue):

    if not isinstance(val, (tuple, list, int)):
        error_message = ("Cannot create work item dimension from "
                         "provided argument")
        raise ValueError(error_message)

    if isinstance(val, int):
        val = [val]

    # TODO: we need some way to check the max dimensions
    '''
    if len(val) > device_env.get_max_work_item_dims():
        error_message = ("Unsupported number of work item dimensions ")
        raise ValueError(error_message)
    '''

    return list(val[::-1]) # reversing due to sycl and opencl interop kernel range mismatch semantic

def _ensure_valid_work_group_size(val, work_item_grid):

    if not isinstance(val, (tuple, list, int)):
        error_message = ("Cannot create work item dimension from "
                         "provided argument")
        raise ValueError(error_message)

    if isinstance(val, int):
        val = [val]

    if len(val) != len(work_item_grid):
        error_message = ("Unsupported number of work item dimensions, " +
                         "dimensions of global and local work items has to be the same ")
        raise ValueError(error_message)

    return list(val[::-1]) # reversing due to sycl and opencl interop kernel range mismatch semantic


class DPPYKernelBase(object):
    """Define interface for configurable kernels
    """

    def __init__(self):
        self.global_size = []
        self.local_size  = []
        self.sycl_queue  = None

        # list of supported access types, stored in dict for fast lookup
        self.valid_access_types = {
                _NUMBA_DPPY_READ_ONLY: _NUMBA_DPPY_READ_ONLY,
                _NUMBA_DPPY_WRITE_ONLY: _NUMBA_DPPY_WRITE_ONLY,
                _NUMBA_DPPY_READ_WRITE: _NUMBA_DPPY_READ_WRITE}

    def copy(self):
        return copy.copy(self)

    def configure(self, sycl_queue, global_size, local_size=None):
        """Configure the OpenCL kernel. The local_size can be None
        """
        clone = self.copy()
        clone.global_size = global_size
        clone.local_size = local_size
        clone.sycl_queue = sycl_queue

        return clone

    def __getitem__(self, args):
        """Mimick CUDA python's square-bracket notation for configuration.
        This assumes the argument to be:
            `global size, local size`
        """
        ls = None
        nargs = len(args)
        # Check if the kernel enquing arguments are sane
        if nargs < 1 or nargs > 2:
            _raise_invalid_kernel_enqueue_args

        sycl_queue = dpctl.get_current_queue()

        gs = _ensure_valid_work_item_grid(args[0], sycl_queue)
        # If the optional local size argument is provided
        if nargs == 2 and args[1] != []:
            ls = _ensure_valid_work_group_size(args[1], gs)

        return self.configure(sycl_queue, gs, ls)


class DPPYKernel(DPPYKernelBase):
    """
    A OCL kernel object
    """

    def __init__(self, context, sycl_queue, llvm_module, name, argtypes,
                 ordered_arg_access_types=None):
        super(DPPYKernel, self).__init__()
        self._llvm_module = llvm_module
        self.assembly = self.binary = llvm_module.__str__()
        self.entry_name = name
        self.argument_types = tuple(argtypes)
        self.ordered_arg_access_types = ordered_arg_access_types
        self._argloc = []
        self.sycl_queue = sycl_queue
        self.context = context
        # First-time compilation using SPIRV-Tools
        if DEBUG:
            with open("llvm_kernel.ll", "w") as f:
                f.write(self.binary)

        self.spirv_bc = spirv_generator.llvm_to_spirv(self.context, self.binary)

        # create a program
        self.program = dpctl_prog.create_program_from_spirv(self.sycl_queue, self.spirv_bc)
        #  create a kernel
        self.kernel = self.program.get_sycl_kernel(self.entry_name)

    def __call__(self, *args):

        # Create an array of KenrelArgs
        # Unpack pyobject values into ctypes scalar values
        retr = []  # hold functors for writeback
        kernelargs = []
        internal_device_arrs = []
        for ty, val, access_type in zip(self.argument_types, args,
                                        self.ordered_arg_access_types):
            self._unpack_argument(ty, val, self.sycl_queue, retr,
                    kernelargs, internal_device_arrs, access_type)

        self.sycl_queue.submit(self.kernel, kernelargs, self.global_size, self.local_size)
        self.sycl_queue.wait()

        for ty, val, i_dev_arr, access_type in zip(self.argument_types, args,
                internal_device_arrs, self.ordered_arg_access_types):
            self._pack_argument(ty, val, self.sycl_queue, i_dev_arr,
                                access_type)

    def _pack_argument(self, ty, val, sycl_queue, device_arr, access_type):
        """
        Copy device data back to host
        """
        if (device_arr and (access_type not in self.valid_access_types or
            access_type in self.valid_access_types and
            self.valid_access_types[access_type] != _NUMBA_DPPY_READ_ONLY)):
            # we get the date back to host if have created a
            # device_array or if access_type of this device_array
            # is not of type read_only and read_write
            usm_buf, usm_ndarr, orig_ndarray = device_arr
            np.copyto(orig_ndarray, usm_ndarr)


    def _unpack_device_array_argument(self, val, kernelargs):
        # this function only takes ndarrays created using USM allocated buffer
        void_ptr_arg = True

        # meminfo
        kernelargs.append(ctypes.c_size_t(0))
        # parent
        kernelargs.append(ctypes.c_size_t(0))

        kernelargs.append(ctypes.c_longlong(val.size))
        kernelargs.append(ctypes.c_longlong(val.dtype.itemsize))

        kernelargs.append(val.base)

        for ax in range(val.ndim):
            kernelargs.append(ctypes.c_longlong(val.shape[ax]))
        for ax in range(val.ndim):
            kernelargs.append(ctypes.c_longlong(val.strides[ax]))


    def _unpack_argument(self, ty, val, sycl_queue, retr, kernelargs,
                         device_arrs, access_type):
        """
        Convert arguments to ctypes and append to kernelargs
        """

        device_arrs.append(None)

        if isinstance(ty, types.Array):
            if hasattr(val.base, "__sycl_usm_array_interface__"):
                self._unpack_device_array_argument(val, kernelargs)
            else:
                default_behavior = self.check_for_invalid_access_type(access_type)

                usm_buf = dpctl_mem.MemoryUSMShared(val.size * val.dtype.itemsize)
                usm_ndarr = np.ndarray(val.shape, buffer=usm_buf, dtype=val.dtype)

                if (default_behavior or
                    self.valid_access_types[access_type] == _NUMBA_DPPY_READ_ONLY or
                    self.valid_access_types[access_type] == _NUMBA_DPPY_READ_WRITE):
                    np.copyto(usm_ndarr, val)

                device_arrs[-1] = (usm_buf, usm_ndarr, val)
                self._unpack_device_array_argument(usm_ndarr, kernelargs)

        elif ty == types.int64:
            cval = ctypes.c_longlong(val)
            kernelargs.append(cval)
        elif ty == types.uint64:
            cval = ctypes.c_ulonglong(val)
            kernelargs.append(cval)
        elif ty == types.int32:
            cval = ctypes.c_int(val)
            kernelargs.append(cval)
        elif ty == types.uint32:
            cval = ctypes.c_uint(val)
            kernelargs.append(cval)
        elif ty == types.float64:
            cval = ctypes.c_double(val)
            kernelargs.append(cval)
        elif ty == types.float32:
            cval = ctypes.c_float(val)
            kernelargs.append(cval)
        elif ty == types.boolean:
            cval = ctypes.c_uint8(int(val))
            kernelargs.append(cval)
        elif ty == types.complex64:
            #kernelargs.append(ctypes.c_float(val.real))
            #kernelargs.append(ctypes.c_float(val.imag))
            raise NotImplementedError(ty, val)

        elif ty == types.complex128:
            #kernelargs.append(ctypes.c_double(val.real))
            #kernelargs.append(ctypes.c_double(val.imag))
            raise NotImplementedError(ty, val)

        else:
            raise NotImplementedError(ty, val)

    def check_for_invalid_access_type(self, access_type):
        if access_type not in self.valid_access_types:
            msg = ("[!] %s is not a valid access type. "
                  "Supported access types are [" % (access_type))
            for key in self.valid_access_types:
                msg += " %s |" % (key)

            msg = msg[:-1] + "]"
            if access_type != None: print(msg)
            return True
        else:
            return False


class JitDPPYKernel(DPPYKernelBase):
    def __init__(self, func, access_types):

        super(JitDPPYKernel, self).__init__()

        self.py_func = func
        self.definitions = {}
        self.access_types = access_types

        from .descriptor import dppy_target

        self.typingctx = dppy_target.typing_context

    def __call__(self, *args, **kwargs):
        assert not kwargs, "Keyword Arguments are not supported"
        if self.sycl_queue is None:
            try:
                self.sycl_queue = dpctl.get_current_queue()
            except:
                _raise_no_device_found_error()

        kernel = self.specialize(*args)
        cfg = kernel.configure(self.sycl_queue, self.global_size,
                               self.local_size)
        cfg(*args)

    def specialize(self, *args):
        argtypes = tuple([self.typingctx.resolve_argument_type(a)
                          for a in args])
        q = None
        kernel = None
        # we were previously using the _env_ptr of the device_env, the sycl_queue
        # should be sufficient to cache the compiled kernel for now, but we should
        # use the device type to cache such kernels
        #key_definitions = (self.sycl_queue, argtypes)
        key_definitions = (argtypes)
        result = self.definitions.get(key_definitions)
        if result:
            q, kernel = result

        if q and self.sycl_queue.equals(q):
                return kernel
        else:
            kernel = compile_kernel(self.sycl_queue, self.py_func, argtypes,
                                    self.access_types)
            self.definitions[key_definitions] = (self.sycl_queue, kernel)
        return kernel<|MERGE_RESOLUTION|>--- conflicted
+++ resolved
@@ -20,17 +20,11 @@
 import os
 from numba.core.compiler import DefaultPassBuilder, CompilerBase
 
-<<<<<<< HEAD
+
 DEBUG = os.environ.get('NUMBA_DPPL_DEBUG', None)
 _NUMBA_DPPL_READ_ONLY  = "read_only"
 _NUMBA_DPPL_WRITE_ONLY = "write_only"
 _NUMBA_DPPL_READ_WRITE = "read_write"
-=======
-DEBUG=os.environ.get('NUMBA_DPPY_DEBUG', None)
-_NUMBA_DPPY_READ_ONLY  = "read_only"
-_NUMBA_DPPY_WRITE_ONLY = "write_only"
-_NUMBA_DPPY_READ_WRITE = "read_write"
->>>>>>> ff8fe55f
 
 
 def _raise_no_device_found_error():
@@ -85,15 +79,9 @@
     # First compilation will trigger the initialization of the OpenCL backend.
     from .descriptor import dppy_target
 
-<<<<<<< HEAD
-    typingctx = dppl_target.typing_context
-    targetctx = dppl_target.target_context
-
-=======
     typingctx = dppy_target.typing_context
     targetctx = dppy_target.target_context
-    # TODO handle debug flag
->>>>>>> ff8fe55f
+
     flags = compiler.Flags()
     # Do not compile (generate native code), just lower (to LLVM)
     if debug:
