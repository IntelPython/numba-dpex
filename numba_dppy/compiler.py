# Copyright 2021 Intel Corporation
#
# Licensed under the Apache License, Version 2.0 (the "License");
# you may not use this file except in compliance with the License.
# You may obtain a copy of the License at
#
#      http://www.apache.org/licenses/LICENSE-2.0
#
# Unless required by applicable law or agreed to in writing, software
# distributed under the License is distributed on an "AS IS" BASIS,
# WITHOUT WARRANTIES OR CONDITIONS OF ANY KIND, either express or implied.
# See the License for the specific language governing permissions and
# limitations under the License.

import copy
import ctypes
import warnings
from inspect import signature
from types import FunctionType

import dpctl
import dpctl.program as dpctl_prog
import dpctl.utils
import numpy as np
from numba.core import compiler, ir, types
from numba.core.compiler import CompilerBase, DefaultPassBuilder
from numba.core.compiler_lock import global_compiler_lock
from numba.core.typing.templates import AbstractTemplate, ConcreteTemplate

from numba_dppy import config
from numba_dppy.dpctl_iface import USMNdArrayType
from numba_dppy.dppy_array_type import DPPYArray
from numba_dppy.dppy_parfor_diagnostics import ExtendedParforDiagnostics
from numba_dppy.utils import (
    IndeterminateExecutionQueueError,
    as_usm_obj,
    assert_no_return,
    cfd_ctx_mgr_wrng_msg,
    copy_from_numpy_to_usm_obj,
    copy_to_numpy_from_usm_obj,
    has_usm_memory,
    mix_datatype_err_msg,
)

from . import spirv_generator
from .dppy_passbuilder import DPPYPassBuilder

_NUMBA_DPPY_READ_ONLY = "read_only"
_NUMBA_DPPY_WRITE_ONLY = "write_only"
_NUMBA_DPPY_READ_WRITE = "read_write"


def _raise_datatype_mixed_error(argtypes):
    error_message = mix_datatype_err_msg + ("%s" % str(argtypes))
    raise TypeError(error_message)


def _raise_no_device_found_error():
    error_message = (
        "No SYCL device specified. "
        "Usage : jit_fn[device, globalsize, localsize](...)"
    )
    raise ValueError(error_message)


def _raise_invalid_kernel_enqueue_args():
    error_message = (
        "Incorrect number of arguments for enquing dppy.kernel. "
        "Usage: device_env, global size, local size. "
        "The local size argument is optional."
    )
    raise ValueError(error_message)


def get_ordered_arg_access_types(pyfunc, access_types):
    # Construct a list of access type of each arg according to their position
    ordered_arg_access_types = []
    sig = signature(pyfunc, follow_wrapped=False)
    for idx, arg_name in enumerate(sig.parameters):
        if access_types:
            for key in access_types:
                if arg_name in access_types[key]:
                    ordered_arg_access_types.append(key)
        if len(ordered_arg_access_types) <= idx:
            ordered_arg_access_types.append(None)

    return ordered_arg_access_types


class DPPYCompiler(CompilerBase):
    """DPPY Compiler"""

    def define_pipelines(self):
        # this maintains the objmode fallback behaviour
        pms = []
        self.state.parfor_diagnostics = ExtendedParforDiagnostics()
        self.state.metadata[
            "parfor_diagnostics"
        ] = self.state.parfor_diagnostics
        if not self.state.flags.force_pyobject:
            # print("Numba-DPPY [INFO]: Using Numba-DPPY pipeline")
            pms.append(DPPYPassBuilder.define_nopython_pipeline(self.state))
        if self.state.status.can_fallback or self.state.flags.force_pyobject:
            pms.append(
                DefaultPassBuilder.define_objectmode_pipeline(self.state)
            )
        return pms


@global_compiler_lock
def compile_with_dppy(pyfunc, return_type, args, is_kernel, debug=None):
    """
    Compiles with Numba_dppy's pipeline and returns the compiled result.

    Args:
        pyfunc: The Python function to be compiled.
        return_type: The Numba type of the return value.
        args: The list of arguments sent to the Python function.
        is_kernel (bool): Indicates whether the function is decorated
            with @dppy.kernel or not.
        debug (bool): Flag to turn debug mode ON/OFF.

    Returns:
        cres: Compiled result.

    Raises:
        TypeError: @dppy.kernel does not allow users to return any
            value. TypeError is raised when users do.

    """
    # First compilation will trigger the initialization of the OpenCL backend.
    from .descriptor import dppy_target

    typingctx = dppy_target.typing_context
    targetctx = dppy_target.target_context

    flags = compiler.Flags()
    # Do not compile (generate native code), just lower (to LLVM)
    flags.debuginfo = config.DEBUGINFO_DEFAULT
    flags.no_compile = True
    flags.no_cpython_wrapper = True
    flags.nrt = False

    if debug is not None:
        flags.debuginfo = debug

    # Run compilation pipeline
    if isinstance(pyfunc, FunctionType):
        cres = compiler.compile_extra(
            typingctx=typingctx,
            targetctx=targetctx,
            func=pyfunc,
            args=args,
            return_type=return_type,
            flags=flags,
            locals={},
            pipeline_class=DPPYCompiler,
        )
    elif isinstance(pyfunc, ir.FunctionIR):
        cres = compiler.compile_ir(
            typingctx=typingctx,
            targetctx=targetctx,
            func_ir=pyfunc,
            args=args,
            return_type=return_type,
            flags=flags,
            locals={},
            pipeline_class=DPPYCompiler,
        )
    else:
        assert 0

    if is_kernel:
        assert_no_return(cres.signature.return_type)

    # Linking depending libraries
    library = cres.library
    library.finalize()

    return cres


def compile_kernel(sycl_queue, pyfunc, args, access_types, debug=None):
    # For any array we only accept numba_dppy.dppy_array_type.DPPYArray
    for arg in args:
        if isinstance(arg, types.npytypes.Array) and not isinstance(
            arg, DPPYArray
        ):
            raise TypeError(
                "We only accept DPPYArray as type of array-like objects. We received %s"
                % (type(arg))
            )

    if config.DEBUG:
        print("compile_kernel", args)
        debug = True
    if not sycl_queue:
        # We expect the sycl_queue to be provided when this function is called
        raise ValueError("SYCL queue is required for compiling a kernel")

    cres = compile_with_dppy(
        pyfunc=pyfunc, return_type=None, args=args, is_kernel=True, debug=debug
    )
    func = cres.library.get_function(cres.fndesc.llvm_func_name)
    kernel = cres.target_context.prepare_ocl_kernel(func, cres.signature.args)

    # A reference to the target context is stored in the DPPYKernel to
    # reference the context later in code generation. For example, we link
    # the kernel object with a spir_func defining atomic operations only
    # when atomic operations are used in the kernel.
    oclkern = DPPYKernel(
        context=cres.target_context,
        sycl_queue=sycl_queue,
        llvm_module=kernel.module,
        name=kernel.name,
        argtypes=cres.signature.args,
        ordered_arg_access_types=access_types,
    )
    return oclkern


def compile_kernel_parfor(
    sycl_queue, func_ir, args, args_with_addrspaces, debug=None
):
    # For any array we only accept numba_dppy.dppy_array_type.DPPYArray
    for arg in args_with_addrspaces:
        if isinstance(arg, types.npytypes.Array) and not isinstance(
            arg, DPPYArray
        ):
            raise TypeError(
                "We only accept DPPYArray as type of array-like objects. We received %s"
                % (type(arg))
            )
    if config.DEBUG:
        print("compile_kernel_parfor", args)
        for a in args_with_addrspaces:
            print(a, type(a))
            if isinstance(a, types.npytypes.Array):
                print("addrspace:", a.addrspace)

    cres = compile_with_dppy(
        pyfunc=func_ir,
        return_type=None,
        args=args_with_addrspaces,
        is_kernel=True,
        debug=debug,
    )
    func = cres.library.get_function(cres.fndesc.llvm_func_name)

    if config.DEBUG:
        print("compile_kernel_parfor signature", cres.signature.args)
        for a in cres.signature.args:
            print(a, type(a))

    kernel = cres.target_context.prepare_ocl_kernel(func, cres.signature.args)
    oclkern = DPPYKernel(
        context=cres.target_context,
        sycl_queue=sycl_queue,
        llvm_module=kernel.module,
        name=kernel.name,
        argtypes=args_with_addrspaces,
    )

    return oclkern


def compile_dppy_func(pyfunc, return_type, args, debug=None):
    cres = compile_with_dppy(
        pyfunc=pyfunc,
        return_type=return_type,
        args=args,
        is_kernel=False,
        debug=debug,
    )
    func = cres.library.get_function(cres.fndesc.llvm_func_name)
    cres.target_context.mark_ocl_device(func)
    devfn = DPPYFunction(cres)

    class dppy_function_template(ConcreteTemplate):
        key = devfn
        cases = [cres.signature]

    cres.typing_context.insert_user_function(devfn, dppy_function_template)
    libs = [cres.library]
    cres.target_context.insert_user_function(devfn, cres.fndesc, libs)
    return devfn


# Compile dppy function template
def compile_dppy_func_template(pyfunc, debug=None):
    """Compile a DPPYFunctionTemplate"""
    from .descriptor import dppy_target

    dft = DPPYFunctionTemplate(pyfunc, debug=debug)

    class dppy_function_template(AbstractTemplate):
        key = dft

        def generic(self, args, kws):
            assert not kws
            return dft.compile(args)

    typingctx = dppy_target.typing_context
    typingctx.insert_user_function(dft, dppy_function_template)
    return dft


class DPPYFunctionTemplate(object):
    """Unmaterialized dppy function"""

    def __init__(self, pyfunc, debug=None):
        self.py_func = pyfunc
        self.debug = debug
        # self.inline = inline
        self._compileinfos = {}

    def compile(self, args):
        """Compile the function for the given argument types.

        Each signature is compiled once by caching the compiled function inside
        this object.
        """
        if args not in self._compileinfos:
            cres = compile_with_dppy(
                pyfunc=self.py_func,
                return_type=None,
                args=args,
                is_kernel=False,
                debug=self.debug,
            )
            func = cres.library.get_function(cres.fndesc.llvm_func_name)
            cres.target_context.mark_ocl_device(func)
            first_definition = not self._compileinfos
            self._compileinfos[args] = cres
            libs = [cres.library]

            if first_definition:
                # First definition
                cres.target_context.insert_user_function(
                    self, cres.fndesc, libs
                )
            else:
                cres.target_context.add_user_function(self, cres.fndesc, libs)

        else:
            cres = self._compileinfos[args]

        return cres.signature


class DPPYFunction(object):
    def __init__(self, cres):
        self.cres = cres


def _ensure_valid_work_item_grid(val, sycl_queue):

    if not isinstance(val, (tuple, list, int)):
        error_message = (
            "Cannot create work item dimension from provided argument"
        )
        raise ValueError(error_message)

    if isinstance(val, int):
        val = [val]

    # TODO: we need some way to check the max dimensions
    """
    if len(val) > device_env.get_max_work_item_dims():
        error_message = ("Unsupported number of work item dimensions ")
        raise ValueError(error_message)
    """

    return list(
        val[::-1]
    )  # reversing due to sycl and opencl interop kernel range mismatch semantic


def _ensure_valid_work_group_size(val, work_item_grid):

    if not isinstance(val, (tuple, list, int)):
        error_message = (
            "Cannot create work item dimension from provided argument"
        )
        raise ValueError(error_message)

    if isinstance(val, int):
        val = [val]

    if len(val) != len(work_item_grid):
        error_message = (
            "Unsupported number of work item dimensions, "
            + "dimensions of global and local work items has to be the same "
        )
        raise ValueError(error_message)

    return list(
        val[::-1]
    )  # reversing due to sycl and opencl interop kernel range mismatch semantic


class DPPYKernelBase(object):
    """Define interface for configurable kernels"""

    def __init__(self):
        self.global_size = []
        self.local_size = []
        self.sycl_queue = None

        # list of supported access types, stored in dict for fast lookup
        self.valid_access_types = {
            _NUMBA_DPPY_READ_ONLY: _NUMBA_DPPY_READ_ONLY,
            _NUMBA_DPPY_WRITE_ONLY: _NUMBA_DPPY_WRITE_ONLY,
            _NUMBA_DPPY_READ_WRITE: _NUMBA_DPPY_READ_WRITE,
        }

    def copy(self):
        return copy.copy(self)

    def configure(self, sycl_queue, global_size, local_size=None):
        """Configure the OpenCL kernel. The local_size can be None"""
        clone = self.copy()
        clone.global_size = global_size
        clone.local_size = local_size
        clone.sycl_queue = sycl_queue

        return clone

    def __getitem__(self, args):
        """Mimick CUDA python's square-bracket notation for configuration.
        This assumes the argument to be:
            `global size, local size`
        """
        ls = None
        nargs = len(args)
        # Check if the kernel enquing arguments are sane
        if nargs < 1 or nargs > 2:
            _raise_invalid_kernel_enqueue_args

        sycl_queue = dpctl.get_current_queue()

        gs = _ensure_valid_work_item_grid(args[0], sycl_queue)
        # If the optional local size argument is provided
        if nargs == 2 and args[1] != []:
            ls = _ensure_valid_work_group_size(args[1], gs)

        return self.configure(sycl_queue, gs, ls)


class DPPYKernel(DPPYKernelBase):
    """
    A OCL kernel object
    """

    def __init__(
        self,
        context,
        sycl_queue,
        llvm_module,
        name,
        argtypes,
        ordered_arg_access_types=None,
    ):
        super(DPPYKernel, self).__init__()
        self._llvm_module = llvm_module
        self.assembly = self.binary = llvm_module.__str__()
        self.entry_name = name
        self.argument_types = tuple(argtypes)
        self.ordered_arg_access_types = ordered_arg_access_types
        self._argloc = []
        self.sycl_queue = sycl_queue
        self.context = context

        dpctl_create_program_from_spirv_flags = []
        # First-time compilation using SPIRV-Tools
        if config.DEBUG:
            with open("llvm_kernel.ll", "w") as f:
                f.write(self.binary)

        if config.DEBUG or config.OPT == 0:
            # if debug is ON we need to pass additional
            # flags to igc.
            dpctl_create_program_from_spirv_flags = ["-g", "-cl-opt-disable"]

        self.spirv_bc = spirv_generator.llvm_to_spirv(
            self.context, self.assembly, self._llvm_module.as_bitcode()
        )

        # create a program
        self.program = dpctl_prog.create_program_from_spirv(
            self.sycl_queue,
            self.spirv_bc,
            " ".join(dpctl_create_program_from_spirv_flags),
        )
        #  create a kernel
        self.kernel = self.program.get_sycl_kernel(self.entry_name)

    def __call__(self, *args):
        """
        Create a list of the kernel arguments by unpacking pyobject values
        into ctypes values.
        """

        kernelargs = []
        internal_device_arrs = []
        for ty, val, access_type in zip(
            self.argument_types, args, self.ordered_arg_access_types
        ):
            self._unpack_argument(
                ty,
                val,
                self.sycl_queue,
                kernelargs,
                internal_device_arrs,
                access_type,
            )

        self.sycl_queue.submit(
            self.kernel, kernelargs, self.global_size, self.local_size
        )
        self.sycl_queue.wait()

        for ty, val, i_dev_arr, access_type in zip(
            self.argument_types,
            args,
            internal_device_arrs,
            self.ordered_arg_access_types,
        ):
            self._pack_argument(
                ty, val, self.sycl_queue, i_dev_arr, access_type
            )

    def _pack_argument(self, ty, val, sycl_queue, device_arr, access_type):
        """
        Copy device data back to host
        """
        if device_arr and (
            access_type not in self.valid_access_types
            or access_type in self.valid_access_types
            and self.valid_access_types[access_type] != _NUMBA_DPPY_READ_ONLY
        ):
            # We copy the data back from usm allocated data
            # container to original data container.
            usm_mem, orig_ndarr, packed_ndarr, packed = device_arr
            copy_to_numpy_from_usm_obj(usm_mem, packed_ndarr)
            if packed:
                np.copyto(orig_ndarr, packed_ndarr)

    def _unpack_device_array_argument(
        self, size, itemsize, buf, shape, strides, ndim, kernelargs
    ):
        """
        Implements the unpacking logic for array arguments.

        Args:
            size: Total number of elements in the array.
            itemsize: Size in bytes of each element in the array.
            buf: The pointer to the memory.
            shape: The shape of the array.
            ndim: Number of dimension.
            kernelargs: Array where the arguments of the kernel is stored.
        """
        # meminfo
        kernelargs.append(ctypes.c_size_t(0))
        # parent
        kernelargs.append(ctypes.c_size_t(0))
        kernelargs.append(ctypes.c_longlong(size))
        kernelargs.append(ctypes.c_longlong(itemsize))
        kernelargs.append(buf)
        for ax in range(ndim):
            kernelargs.append(ctypes.c_longlong(shape[ax]))
        for ax in range(ndim):
            kernelargs.append(ctypes.c_longlong(strides[ax]))

    def _unpack_argument(
        self, ty, val, sycl_queue, kernelargs, device_arrs, access_type
    ):
        """
        Unpacks the arguments that are to be passed to the SYCL kernel from
        Numba types to Ctypes.

        Args:
            ty: The data types of the kernel argument defined as in instance of
                numba.types.
            val: The value of the kernel argument.
            sycl_queue (dpctl.SyclQueue): A ``dpctl.SyclQueue`` object. The
                queue object will be used whenever USM memory allocation is
                needed during unpacking of an numpy.ndarray argument.
            kernelargs (list): The list of kernel arguments into which the
                current kernel argument will be appended.
            device_arrs (list): A list of tuples that is used to store the
                triples corresponding to the USM memorry allocated for an
                ``numpy.ndarray`` argument, a wrapper ``ndarray`` created from
                the USM memory, and the original ``ndarray`` argument.
            access_type : The type of access for an array argument.

        Raises:
            NotImplementedError: If the type of argument is not yet supported,
                then a ``NotImplementedError`` is raised.

        """

        device_arrs.append(None)

        if isinstance(ty, USMNdArrayType):
            self._unpack_device_array_argument(
                val.size,
                val.dtype.itemsize,
                val.usm_data,
                val.shape,
                val.strides,
                val.ndim,
                kernelargs,
            )
        elif isinstance(ty, types.Array):
            packed_val = val
            usm_mem = has_usm_memory(val)
            if usm_mem is None:
                default_behavior = self.check_for_invalid_access_type(
                    access_type
                )
                usm_mem = as_usm_obj(val, queue=sycl_queue, copy=False)

                orig_val = val
                packed = False
                if not val.flags.c_contiguous:
                    # If the numpy.ndarray is not C-contiguous
                    # we pack the strided array into a packed array.
                    # This allows us to treat the data from here on as C-contiguous.
                    # While packing we treat the data as C-contiguous.
                    # We store the reference of both (strided and packed)
                    # array and during unpacking we use numpy.copyto() to copy
                    # the data back from the packed temporary array to the
                    # original strided array.
                    packed_val = val.flatten(order="C")
                    packed = True

                if (
                    default_behavior
                    or self.valid_access_types[access_type]
                    == _NUMBA_DPPY_READ_ONLY
                    or self.valid_access_types[access_type]
                    == _NUMBA_DPPY_READ_WRITE
                ):
                    copy_from_numpy_to_usm_obj(usm_mem, packed_val)

                device_arrs[-1] = (usm_mem, orig_val, packed_val, packed)

            self._unpack_device_array_argument(
                packed_val.size,
                packed_val.dtype.itemsize,
                usm_mem,
                packed_val.shape,
                packed_val.strides,
                packed_val.ndim,
                kernelargs,
            )
        elif ty == types.int64:
            cval = ctypes.c_longlong(val)
            kernelargs.append(cval)
        elif ty == types.uint64:
            cval = ctypes.c_ulonglong(val)
            kernelargs.append(cval)
        elif ty == types.int32:
            cval = ctypes.c_int(val)
            kernelargs.append(cval)
        elif ty == types.uint32:
            cval = ctypes.c_uint(val)
            kernelargs.append(cval)
        elif ty == types.float64:
            cval = ctypes.c_double(val)
            kernelargs.append(cval)
        elif ty == types.float32:
            cval = ctypes.c_float(val)
            kernelargs.append(cval)
        elif ty == types.boolean:
            cval = ctypes.c_uint8(int(val))
            kernelargs.append(cval)
        elif ty == types.complex64:
            raise NotImplementedError(ty, val)
        elif ty == types.complex128:
            raise NotImplementedError(ty, val)
        else:
            raise NotImplementedError(ty, val)

    def check_for_invalid_access_type(self, access_type):
        if access_type not in self.valid_access_types:
            msg = (
                "[!] %s is not a valid access type. "
                "Supported access types are [" % (access_type)
            )
            for key in self.valid_access_types:
                msg += " %s |" % (key)

            msg = msg[:-1] + "]"
            if access_type is not None:
                print(msg)
            return True
        else:
            return False


class JitDPPYKernel(DPPYKernelBase):
    def __init__(self, func, debug, access_types):

        super(JitDPPYKernel, self).__init__()

        self.py_func = func
        self.definitions = {}
        self.debug = debug
        self.access_types = access_types

        from .descriptor import dppy_target

        self.typingctx = dppy_target.typing_context

    def _get_argtypes(self, *args):
        """
        Convenience function to get the type of each argument.
        """
        return tuple([self.typingctx.resolve_argument_type(a) for a in args])

    def _datatype_is_same(self, argtypes):
        """
        This function will determine if there is any argument of type array and
        in case there are multiple array types if they are all of the same type.

        Args:
            argtypes: Numba type for each argument passed to a JitDPPYKernel.

        Returns:
            array_type: None if there are no argument of type array, or the
                        Numba type in case there is array type argument.
            bool: True if no array type arguments or if all array type arguments
                  are of same Numba type, False otherwise.

        """
        array_type = None
        for i, argtype in enumerate(argtypes):
            arg_is_array_type = isinstance(argtype, USMNdArrayType) or isinstance(
                argtype, types.Array
            )
            if array_type is None and arg_is_array_type:
                array_type = argtype
            elif (
                array_type is not None
                and arg_is_array_type
                and type(argtype) is not type(array_type)
            ):
                return None, False
        return array_type, True

    def __call__(self, *args, **kwargs):
        assert not kwargs, "Keyword Arguments are not supported"

        argtypes = self._get_argtypes(*args)
<<<<<<< HEAD
        compute_queue = None

        # Get the array type and whether all array are of same type or not
        array_type, uniform = self._datatype_is_same(argtypes)
        if not uniform:
            _raise_datatype_mixed_error(argtypes)

        if type(array_type) == USMNdArrayType:
            if dpctl.is_in_device_context():
                warnings.warn(cfd_ctx_mgr_wrng_msg)

            queues = []
            for i, argtype in enumerate(argtypes):
                if type(argtype) == USMNdArrayType:
                    queues.append(args[i].sycl_queue)

            # dpctl.utils.get_exeuction_queue() checks if the queues passed are equivalent and returns a
            # SYCL queue if they are equivalent and None if they are not.
            compute_queue = dpctl.utils.get_execution_queue(queues)
            if compute_queue is None:
                raise IndeterminateExecutionQueueError(
                    "Data passed as argument are not equivalent. Please "
                    "create dpctl.tensor.usm_ndarray with equivalent SYCL queue."
                )

        if compute_queue is None:
            try:
                compute_queue = dpctl.get_current_queue()
            except:
                _raise_no_device_found_error()

        kernel = self.specialize(argtypes, compute_queue)
        cfg = kernel.configure(kernel.sycl_queue, self.global_size, self.local_size)
=======
        kernel = self.specialize(argtypes, current_queue)
        cfg = kernel.configure(
            self.sycl_queue, self.global_size, self.local_size
        )
>>>>>>> ea37ea08
        cfg(*args)

    def specialize(self, argtypes, queue):
        # We specialize for argtypes and queue. These two are used as key for
        # caching as well.
        assert queue is not None

        sycl_ctx = None
        kernel = None
        # we were previously using the _env_ptr of the device_env, the sycl_queue
        # should be sufficient to cache the compiled kernel for now, but we should
        # use the device type to cache such kernels.
        key_definitions = argtypes
        result = self.definitions.get(key_definitions)
        if result:
            sycl_ctx, kernel = result

        if sycl_ctx and sycl_ctx == queue.sycl_context:
            return kernel
        else:
            kernel = compile_kernel(
                queue, self.py_func, argtypes, self.access_types, self.debug
            )
            self.definitions[key_definitions] = (queue.sycl_context, kernel)
        return kernel<|MERGE_RESOLUTION|>--- conflicted
+++ resolved
@@ -737,9 +737,9 @@
         """
         array_type = None
         for i, argtype in enumerate(argtypes):
-            arg_is_array_type = isinstance(argtype, USMNdArrayType) or isinstance(
-                argtype, types.Array
-            )
+            arg_is_array_type = isinstance(
+                argtype, USMNdArrayType
+            ) or isinstance(argtype, types.Array)
             if array_type is None and arg_is_array_type:
                 array_type = argtype
             elif (
@@ -754,7 +754,6 @@
         assert not kwargs, "Keyword Arguments are not supported"
 
         argtypes = self._get_argtypes(*args)
-<<<<<<< HEAD
         compute_queue = None
 
         # Get the array type and whether all array are of same type or not
@@ -787,13 +786,9 @@
                 _raise_no_device_found_error()
 
         kernel = self.specialize(argtypes, compute_queue)
-        cfg = kernel.configure(kernel.sycl_queue, self.global_size, self.local_size)
-=======
-        kernel = self.specialize(argtypes, current_queue)
         cfg = kernel.configure(
-            self.sycl_queue, self.global_size, self.local_size
+            kernel.sycl_queue, self.global_size, self.local_size
         )
->>>>>>> ea37ea08
         cfg(*args)
 
     def specialize(self, argtypes, queue):
