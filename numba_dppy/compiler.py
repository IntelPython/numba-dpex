--- conflicted
+++ resolved
@@ -139,8 +139,7 @@
     return cres
 
 
-<<<<<<< HEAD
-def compile_kernel(sycl_queue, pyfunc, args, access_types, debug=False):
+def compile_kernel(sycl_queue, pyfunc, args, access_types, debug=None):
     # For any array we only accept numba_dppy.dppy_array_type.DPPYArray
     for arg in args:
         if isinstance(arg, types.npytypes.Array) and not isinstance(arg, DPPYArray):
@@ -149,9 +148,6 @@
                 % (type(arg))
             )
 
-=======
-def compile_kernel(sycl_queue, pyfunc, args, access_types, debug=None):
->>>>>>> 917ec044
     if DEBUG:
         print("compile_kernel", args)
         debug = True
@@ -178,8 +174,7 @@
     return oclkern
 
 
-<<<<<<< HEAD
-def compile_kernel_parfor(sycl_queue, func_ir, args, args_with_addrspaces, debug=False):
+def compile_kernel_parfor(sycl_queue, func_ir, args, args_with_addrspaces, debug=None):
     # For any array we only accept numba_dppy.dppy_array_type.DPPYArray
     for arg in args_with_addrspaces:
         if isinstance(arg, types.npytypes.Array) and not isinstance(arg, DPPYArray):
@@ -187,9 +182,6 @@
                 "We only accept DPPYArray as type of array-like objects. We received %s"
                 % (type(arg))
             )
-=======
-def compile_kernel_parfor(sycl_queue, func_ir, args, args_with_addrspaces, debug=None):
->>>>>>> 917ec044
     if DEBUG:
 
         print("compile_kernel_parfor", args)
