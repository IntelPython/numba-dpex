# Copyright 2021 Intel Corporation
#
# Licensed under the Apache License, Version 2.0 (the "License");
# you may not use this file except in compliance with the License.
# You may obtain a copy of the License at
#
#      http://www.apache.org/licenses/LICENSE-2.0
#
# Unless required by applicable law or agreed to in writing, software
# distributed under the License is distributed on an "AS IS" BASIS,
# WITHOUT WARRANTIES OR CONDITIONS OF ANY KIND, either express or implied.
# See the License for the specific language governing permissions and
# limitations under the License.

from __future__ import print_function, absolute_import
import copy
from collections import namedtuple

from .dppy_passbuilder import DPPYPassBuilder
from numba.core.typing.templates import ConcreteTemplate
from numba.core import types, compiler, ir
from numba.core.typing.templates import AbstractTemplate
import ctypes
from types import FunctionType
from inspect import signature

import dpctl
import dpctl.memory as dpctl_mem
import dpctl.program as dpctl_prog
import numpy as np

from . import spirv_generator

from numba.core.compiler import DefaultPassBuilder, CompilerBase
from numba_dppy.dppy_parfor_diagnostics import ExtendedParforDiagnostics
from numba_dppy.config import DEBUG
from numba_dppy.driver import USMNdArrayType


_NUMBA_DPPY_READ_ONLY = "read_only"
_NUMBA_DPPY_WRITE_ONLY = "write_only"
_NUMBA_DPPY_READ_WRITE = "read_write"


def _raise_no_device_found_error():
    error_message = (
        "No OpenCL device specified. "
        "Usage : jit_fn[device, globalsize, localsize](...)"
    )
    raise ValueError(error_message)


def _raise_invalid_kernel_enqueue_args():
    error_message = (
        "Incorrect number of arguments for enquing dppy.kernel. "
        "Usage: device_env, global size, local size. "
        "The local size argument is optional."
    )
    raise ValueError(error_message)


def get_ordered_arg_access_types(pyfunc, access_types):
    # Construct a list of access type of each arg according to their position
    ordered_arg_access_types = []
    sig = signature(pyfunc, follow_wrapped=False)
    for idx, arg_name in enumerate(sig.parameters):
        if access_types:
            for key in access_types:
                if arg_name in access_types[key]:
                    ordered_arg_access_types.append(key)
        if len(ordered_arg_access_types) <= idx:
            ordered_arg_access_types.append(None)

    return ordered_arg_access_types


class DPPYCompiler(CompilerBase):
    """DPPY Compiler"""

    def define_pipelines(self):
        # this maintains the objmode fallback behaviour
        pms = []
        self.state.parfor_diagnostics = ExtendedParforDiagnostics()
        self.state.metadata["parfor_diagnostics"] = self.state.parfor_diagnostics
        if not self.state.flags.force_pyobject:
            # print("Numba-DPPY [INFO]: Using Numba-DPPY pipeline")
            pms.append(DPPYPassBuilder.define_nopython_pipeline(self.state))
        if self.state.status.can_fallback or self.state.flags.force_pyobject:
            pms.append(DefaultPassBuilder.define_objectmode_pipeline(self.state))
        return pms


def compile_with_dppy(pyfunc, return_type, args, debug):
    # First compilation will trigger the initialization of the OpenCL backend.
    from .descriptor import dppy_target

    typingctx = dppy_target.typing_context
    targetctx = dppy_target.target_context

    flags = compiler.Flags()
    # Do not compile (generate native code), just lower (to LLVM)
    if debug:
        flags.set("debuginfo")
    flags.set("no_compile")
    flags.set("no_cpython_wrapper")
    flags.unset("nrt")

    # Run compilation pipeline
    if isinstance(pyfunc, FunctionType):
        cres = compiler.compile_extra(
            typingctx=typingctx,
            targetctx=targetctx,
            func=pyfunc,
            args=args,
            return_type=return_type,
            flags=flags,
            locals={},
            pipeline_class=DPPYCompiler,
        )
    elif isinstance(pyfunc, ir.FunctionIR):
        cres = compiler.compile_ir(
            typingctx=typingctx,
            targetctx=targetctx,
            func_ir=pyfunc,
            args=args,
            return_type=return_type,
            flags=flags,
            locals={},
            pipeline_class=DPPYCompiler,
        )
    else:
        assert 0
    # Linking depending libraries
    # targetctx.link_dependencies(cres.llvm_module, cres.target_context.linking)
    library = cres.library
    library.finalize()

    return cres


def compile_kernel(sycl_queue, pyfunc, args, access_types, debug=False):
    if DEBUG:
        print("compile_kernel", args)
        debug = True
    if not sycl_queue:
        # We expect the sycl_queue to be provided when this function is called
        raise ValueError("SYCL queue is required for compiling a kernel")

    cres = compile_with_dppy(pyfunc, None, args, debug=debug)
    func = cres.library.get_function(cres.fndesc.llvm_func_name)
    kernel = cres.target_context.prepare_ocl_kernel(func, cres.signature.args)
    # The kernel objet should have a reference to the target context it is compiled for.
    # This is needed as we intend to shape the behavior of the kernel down the line
    # depending on the target context. For example, we want to link our kernel object
    # with implementation containing atomic operations only when atomic operations
    # are being used in the kernel.
    oclkern = DPPYKernel(
        context=cres.target_context,
        sycl_queue=sycl_queue,
        llvm_module=kernel.module,
        name=kernel.name,
        argtypes=cres.signature.args,
        ordered_arg_access_types=access_types,
    )
    return oclkern


def compile_kernel_parfor(sycl_queue, func_ir, args, args_with_addrspaces, debug=False):
    if DEBUG:
        print("compile_kernel_parfor", args)
        for a in args_with_addrspaces:
            print(a, type(a))
            if isinstance(a, types.npytypes.Array):
                print("addrspace:", a.addrspace)

    cres = compile_with_dppy(func_ir, None, args_with_addrspaces, debug=debug)
    func = cres.library.get_function(cres.fndesc.llvm_func_name)

    if DEBUG:
        print("compile_kernel_parfor signature", cres.signature.args)
        for a in cres.signature.args:
            print(a, type(a))
    #            if isinstance(a, types.npytypes.Array):
    #                print("addrspace:", a.addrspace)

    kernel = cres.target_context.prepare_ocl_kernel(func, cres.signature.args)
    # kernel = cres.target_context.prepare_ocl_kernel(func, args_with_addrspaces)
    oclkern = DPPYKernel(
        context=cres.target_context,
        sycl_queue=sycl_queue,
        llvm_module=kernel.module,
        name=kernel.name,
        argtypes=args_with_addrspaces,
    )
    # argtypes=cres.signature.args)
    return oclkern


def insert_device_function_typing(typingctx, devfn, function_template):
    typingctx.insert_user_function(devfn, function_template)
    # insert it into cpu typing context as well to be discoverable from
    # @vectorize
    # typingctx.cpu_context.insert_user_function(devfn, function_template)


def insert_device_function_target(targetctx, devfn, fndesc, libs):
    targetctx.insert_user_function(devfn, fndesc, libs)
    # insert it into cpu target context as well to be discoverable from
    # @vectorize
    # targetctx.cpu_context.insert_user_function(devfn, fndesc, libs)


def add_device_function_target(targetctx, devfn, fndesc, libs):
    targetctx.add_user_function(devfn, fndesc, libs)
    # insert it into cpu target context as well to be discoverable from
    # @vectorize
    # targetctx.cpu_context.add_user_function(devfn, fndesc, libs)


def compile_dppy_func(pyfunc, return_type, args, debug=False):
    cres = compile_with_dppy(pyfunc, return_type, args, debug=debug)
    func = cres.library.get_function(cres.fndesc.llvm_func_name)
    cres.target_context.mark_ocl_device(func)
    devfn = DPPYFunction(cres)

    class dppy_function_template(ConcreteTemplate):
        key = devfn
        cases = [cres.signature]

    # cres.typing_context.insert_user_function(devfn, dppy_function_template)
    insert_device_function_typing(cres.typing_context, devfn, dppy_function_template)
    libs = [cres.library]
    # cres.target_context.insert_user_function(devfn, cres.fndesc, libs)
    insert_device_function_target(cres.target_context, devfn, cres.fndesc, libs)
    return devfn


# Compile dppy function template
def compile_dppy_func_template(pyfunc):
    """Compile a DPPYFunctionTemplate"""
    from .descriptor import dppy_target

    dft = DPPYFunctionTemplate(pyfunc)

    class dppy_function_template(AbstractTemplate):
        key = dft

        def generic(self, args, kws):
            assert not kws
            return dft.compile(args)

    typingctx = dppy_target.typing_context
    # typingctx.insert_user_function(dft, dppy_function_template)
    insert_device_function_typing(typingctx, dft, dppy_function_template)
    return dft


class DPPYFunctionTemplate(object):
    """Unmaterialized dppy function"""

    def __init__(self, pyfunc, debug=False):
        self.py_func = pyfunc
        self.debug = debug
        # self.inline = inline
        self._compileinfos = {}

    def compile(self, args):
        """Compile the function for the given argument types.

        Each signature is compiled once by caching the compiled function inside
        this object.
        """
        if args not in self._compileinfos:
            cres = compile_with_dppy(self.py_func, None, args, debug=self.debug)
            func = cres.library.get_function(cres.fndesc.llvm_func_name)
            cres.target_context.mark_ocl_device(func)
            first_definition = not self._compileinfos
            self._compileinfos[args] = cres
            libs = [cres.library]

            if first_definition:
                # First definition
                # cres.target_context.insert_user_function(self, cres.fndesc, libs)
                insert_device_function_target(
                    cres.target_context, self, cres.fndesc, libs
                )
            else:
                # cres.target_context.add_user_function(self, cres.fndesc, libs)
                add_device_function_target(cres.target_context, self, cres.fndesc, libs)

        else:
            cres = self._compileinfos[args]

        return cres.signature


class DPPYFunction(object):
    def __init__(self, cres):
        self.cres = cres


def _ensure_valid_work_item_grid(val, sycl_queue):

    if not isinstance(val, (tuple, list, int)):
        error_message = "Cannot create work item dimension from " "provided argument"
        raise ValueError(error_message)

    if isinstance(val, int):
        val = [val]

    # TODO: we need some way to check the max dimensions
    """
    if len(val) > device_env.get_max_work_item_dims():
        error_message = ("Unsupported number of work item dimensions ")
        raise ValueError(error_message)
    """

    return list(
        val[::-1]
    )  # reversing due to sycl and opencl interop kernel range mismatch semantic


def _ensure_valid_work_group_size(val, work_item_grid):

    if not isinstance(val, (tuple, list, int)):
        error_message = "Cannot create work item dimension from " "provided argument"
        raise ValueError(error_message)

    if isinstance(val, int):
        val = [val]

    if len(val) != len(work_item_grid):
        error_message = (
            "Unsupported number of work item dimensions, "
            + "dimensions of global and local work items has to be the same "
        )
        raise ValueError(error_message)

    return list(
        val[::-1]
    )  # reversing due to sycl and opencl interop kernel range mismatch semantic


class DPPYKernelBase(object):
    """Define interface for configurable kernels"""

    def __init__(self):
        self.global_size = []
        self.local_size = []
        self.sycl_queue = None

        # list of supported access types, stored in dict for fast lookup
        self.valid_access_types = {
            _NUMBA_DPPY_READ_ONLY: _NUMBA_DPPY_READ_ONLY,
            _NUMBA_DPPY_WRITE_ONLY: _NUMBA_DPPY_WRITE_ONLY,
            _NUMBA_DPPY_READ_WRITE: _NUMBA_DPPY_READ_WRITE,
        }

    def copy(self):
        return copy.copy(self)

    def configure(self, sycl_queue, global_size, local_size=None):
        """Configure the OpenCL kernel. The local_size can be None"""
        clone = self.copy()
        clone.global_size = global_size
        clone.local_size = local_size
        clone.sycl_queue = sycl_queue

        return clone

    def __getitem__(self, args):
        """Mimick CUDA python's square-bracket notation for configuration.
        This assumes the argument to be:
            `global size, local size`
        """
        ls = None
        nargs = len(args)
        # Check if the kernel enquing arguments are sane
        if nargs < 1 or nargs > 2:
            _raise_invalid_kernel_enqueue_args

        sycl_queue = dpctl.get_current_queue()

        gs = _ensure_valid_work_item_grid(args[0], sycl_queue)
        # If the optional local size argument is provided
        if nargs == 2 and args[1] != []:
            ls = _ensure_valid_work_group_size(args[1], gs)

        return self.configure(sycl_queue, gs, ls)


def is_device_array(obj):
    if hasattr(obj, "base"):
        return hasattr(obj.base, "__sycl_usm_array_interface__")
    else:
        return False


def device_array(shape, dtype, queue):
    size = 1
    for i in shape:
        size *= i
    usm_buf = dpctl_mem.MemoryUSMShared(size * dtype.itemsize, queue=queue)
    usm_ndarr = np.ndarray(shape, buffer=usm_buf, dtype=dtype)

    return usm_ndarr


def to_device(hostary, queue):
    usm_ndarr = device_array(hostary.shape, hostary.dtype, queue)
    np.copyto(usm_ndarr, hostary)
    return usm_ndarr


class DPPYKernel(DPPYKernelBase):
    """
    A OCL kernel object
    """

    def __init__(
        self,
        context,
        sycl_queue,
        llvm_module,
        name,
        argtypes,
        ordered_arg_access_types=None,
    ):
        super(DPPYKernel, self).__init__()
        self._llvm_module = llvm_module
        self.assembly = self.binary = llvm_module.__str__()
        self.entry_name = name
        self.argument_types = tuple(argtypes)
        self.ordered_arg_access_types = ordered_arg_access_types
        self._argloc = []
        self.sycl_queue = sycl_queue
        self.context = context
        # First-time compilation using SPIRV-Tools
        if DEBUG:
            with open("llvm_kernel.ll", "w") as f:
                f.write(self.binary)

        self.spirv_bc = spirv_generator.llvm_to_spirv(self.context, self.binary)

        # create a program
        self.program = dpctl_prog.create_program_from_spirv(
            self.sycl_queue, self.spirv_bc
        )
        #  create a kernel
        self.kernel = self.program.get_sycl_kernel(self.entry_name)

    def __call__(self, *args):
        """
        Create a list of the kernel arguments by unpacking pyobject values
        into ctypes values.
        """

        kernelargs = []
        internal_device_arrs = []
        for ty, val, access_type in zip(
            self.argument_types, args, self.ordered_arg_access_types
        ):
            self._unpack_argument(
                ty,
                val,
                self.sycl_queue,
                kernelargs,
                internal_device_arrs,
                access_type,
            )

        self.sycl_queue.submit(
            self.kernel, kernelargs, self.global_size, self.local_size
        )
        self.sycl_queue.wait()

        for ty, val, i_dev_arr, access_type in zip(
            self.argument_types,
            args,
            internal_device_arrs,
            self.ordered_arg_access_types,
        ):
            self._pack_argument(ty, val, self.sycl_queue, i_dev_arr, access_type)

    def _pack_argument(self, ty, val, sycl_queue, device_arr, access_type):
        """
        Copy device data back to host
        """
        if device_arr and (
            access_type not in self.valid_access_types
            or access_type in self.valid_access_types
            and self.valid_access_types[access_type] != _NUMBA_DPPY_READ_ONLY
        ):
            # we get the date back to host if have created a
            # device_array or if access_type of this device_array
            # is not of type read_only and read_write
            usm_buf, usm_ndarr, orig_ndarray = device_arr
            np.copyto(orig_ndarray, usm_ndarr)

    def _unpack_device_array_argument(self, val, kernelargs):
        """
        Implements the unpacking logic for array arguments.
        """
        # meminfo
        kernelargs.append(ctypes.c_size_t(0))
        # parent
        kernelargs.append(ctypes.c_size_t(0))
        kernelargs.append(ctypes.c_longlong(val.size))
        kernelargs.append(ctypes.c_longlong(val.dtype.itemsize))
        kernelargs.append(val.base)
        for ax in range(val.ndim):
            kernelargs.append(ctypes.c_longlong(val.shape[ax]))
        for ax in range(val.ndim):
            kernelargs.append(ctypes.c_longlong(val.strides[ax]))

    def _unpack_argument(
        self, ty, val, sycl_queue, kernelargs, device_arrs, access_type
    ):
        """
        Unpacks the arguments that are to be passed to the SYCL kernel from
        Numba types to Ctypes.

        Args:
            ty: The data types of the kernel argument defined as in instance of
                numba.types.
            val: The value of the kernel argument.
            sycl_queue (dpctl.SyclQueue): A ``dpctl.SyclQueue`` object. The
                queue object will be used whenever USM memory allocation is
                needed during unpacking of an numpy.ndarray argument.
            kernelargs (list): The list of kernel arguments into which the
                current kernel argument will be appended.
            device_arrs (list): A list of tuples that is used to store the
                triples corresponding to the USM memorry allocated for an
                ``numpy.ndarray`` argument, a wrapper ``ndarray`` created from
                the USM memory, and the original ``ndarray`` argument.
            access_type : The type of access for an array argument.

        Raises:
            NotImplementedError: If the type of argument is not yet supported,
                then a ``NotImplementedError`` is raised.

        """

        device_arrs.append(None)

        if isinstance(ty, USMNdArrayType):
            raise NotImplementedError(ty, USMNdArrayType)

        if isinstance(ty, types.Array):
            if is_device_array(val):
                self._unpack_device_array_argument(val, kernelargs)
            else:
                default_behavior = self.check_for_invalid_access_type(access_type)

                usm_ndarr = device_array(val.shape, val.dtype, sycl_queue)
                # usm_buf = dpctl_mem.MemoryUSMShared(
                #    val.size * val.dtype.itemsize, queue=sycl_queue
                # )
                # usm_ndarr = np.ndarray(val.shape, buffer=usm_buf, dtype=val.dtype)

                if (
                    default_behavior
                    or self.valid_access_types[access_type] == _NUMBA_DPPY_READ_ONLY
                    or self.valid_access_types[access_type] == _NUMBA_DPPY_READ_WRITE
                ):
                    np.copyto(usm_ndarr, val)

                device_arrs[-1] = (None, usm_ndarr, val)
                self._unpack_device_array_argument(usm_ndarr, kernelargs)

        elif ty == types.int64:
            cval = ctypes.c_longlong(val)
            kernelargs.append(cval)
        elif ty == types.uint64:
            cval = ctypes.c_ulonglong(val)
            kernelargs.append(cval)
        elif ty == types.int32:
            cval = ctypes.c_int(val)
            kernelargs.append(cval)
        elif ty == types.uint32:
            cval = ctypes.c_uint(val)
            kernelargs.append(cval)
        elif ty == types.float64:
            cval = ctypes.c_double(val)
            kernelargs.append(cval)
        elif ty == types.float32:
            cval = ctypes.c_float(val)
            kernelargs.append(cval)
        elif ty == types.boolean:
            cval = ctypes.c_uint8(int(val))
            kernelargs.append(cval)
        elif ty == types.complex64:
            raise NotImplementedError(ty, val)
        elif ty == types.complex128:
            raise NotImplementedError(ty, val)
        else:
            raise NotImplementedError(ty, val)

    def check_for_invalid_access_type(self, access_type):
        if access_type not in self.valid_access_types:
            msg = (
                "[!] %s is not a valid access type. "
                "Supported access types are [" % (access_type)
            )
            for key in self.valid_access_types:
                msg += " %s |" % (key)

            msg = msg[:-1] + "]"
            if access_type != None:
                print(msg)
            return True
        else:
            return False


class JitDPPYKernel(DPPYKernelBase):
    def __init__(self, func, debug, access_types):

        super(JitDPPYKernel, self).__init__()

        self.py_func = func
        self.definitions = {}
        self.debug = debug
        self.access_types = access_types

        from .descriptor import dppy_target

        self.typingctx = dppy_target.typing_context

    def get_argtypes(self, *args):
        # Convenience function to get the type of each argument.
        return tuple([self.typingctx.resolve_argument_type(a) for a in args])

    def __call__(self, *args, **kwargs):
        assert not kwargs, "Keyword Arguments are not supported"
        try:
            current_queue = dpctl.get_current_queue()
        except:
            _raise_no_device_found_error()

        argtypes = self.get_argtypes(*args)
        kernel = self.specialize(argtypes, current_queue)
        cfg = kernel.configure(current_queue, self.global_size, self.local_size)
        cfg(*args)

<<<<<<< HEAD
    def specialize(self, argtypes, queue):
        # We specialize for argtypes and queue. These two are used as key for
        # caching as well.
        assert queue is not None
        q = None
=======
    def specialize(self, *args):
        argtypes = tuple([self.typingctx.resolve_argument_type(a) for a in args])
        sycl_ctx = None
>>>>>>> 3962402e
        kernel = None
        # we were previously using the _env_ptr of the device_env, the sycl_queue
        # should be sufficient to cache the compiled kernel for now, but we should
        # use the device type to cache such kernels
        # key_definitions = (self.sycl_queue, argtypes)
        key_definitions = argtypes
        result = self.definitions.get(key_definitions)
        if result:
            sycl_ctx, kernel = result

<<<<<<< HEAD
        if q == queue:
            return kernel
        else:
            kernel = compile_kernel(queue, self.py_func, argtypes, self.access_types)
            self.definitions[key_definitions] = (queue, kernel)
=======
        if sycl_ctx and sycl_ctx == self.sycl_queue.sycl_context:
            return kernel
        else:
            kernel = compile_kernel(
                self.sycl_queue, self.py_func, argtypes, self.access_types
            )
            self.definitions[key_definitions] = (self.sycl_queue.sycl_context, kernel)
>>>>>>> 3962402e
        return kernel<|MERGE_RESOLUTION|>--- conflicted
+++ resolved
@@ -643,17 +643,12 @@
         cfg = kernel.configure(current_queue, self.global_size, self.local_size)
         cfg(*args)
 
-<<<<<<< HEAD
     def specialize(self, argtypes, queue):
         # We specialize for argtypes and queue. These two are used as key for
         # caching as well.
         assert queue is not None
-        q = None
-=======
-    def specialize(self, *args):
-        argtypes = tuple([self.typingctx.resolve_argument_type(a) for a in args])
+
         sycl_ctx = None
->>>>>>> 3962402e
         kernel = None
         # we were previously using the _env_ptr of the device_env, the sycl_queue
         # should be sufficient to cache the compiled kernel for now, but we should
@@ -664,13 +659,6 @@
         if result:
             sycl_ctx, kernel = result
 
-<<<<<<< HEAD
-        if q == queue:
-            return kernel
-        else:
-            kernel = compile_kernel(queue, self.py_func, argtypes, self.access_types)
-            self.definitions[key_definitions] = (queue, kernel)
-=======
         if sycl_ctx and sycl_ctx == self.sycl_queue.sycl_context:
             return kernel
         else:
@@ -678,5 +666,4 @@
                 self.sycl_queue, self.py_func, argtypes, self.access_types
             )
             self.definitions[key_definitions] = (self.sycl_queue.sycl_context, kernel)
->>>>>>> 3962402e
         return kernel