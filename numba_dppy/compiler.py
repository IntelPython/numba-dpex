--- conflicted
+++ resolved
@@ -139,7 +139,6 @@
 
 
 def compile_kernel(sycl_queue, pyfunc, args, access_types, debug=None):
-<<<<<<< HEAD
     # For any array we only accept numba_dppy.dppy_array_type.DPPYArray
     for arg in args:
         if isinstance(arg, types.npytypes.Array) and not isinstance(arg, DPPYArray):
@@ -148,10 +147,7 @@
                 % (type(arg))
             )
 
-    if DEBUG:
-=======
     if config.DEBUG:
->>>>>>> cde82c3e
         print("compile_kernel", args)
         debug = True
     if not sycl_queue:
@@ -178,7 +174,6 @@
 
 
 def compile_kernel_parfor(sycl_queue, func_ir, args, args_with_addrspaces, debug=None):
-<<<<<<< HEAD
     # For any array we only accept numba_dppy.dppy_array_type.DPPYArray
     for arg in args_with_addrspaces:
         if isinstance(arg, types.npytypes.Array) and not isinstance(arg, DPPYArray):
@@ -186,11 +181,7 @@
                 "We only accept DPPYArray as type of array-like objects. We received %s"
                 % (type(arg))
             )
-    if DEBUG:
-
-=======
     if config.DEBUG:
->>>>>>> cde82c3e
         print("compile_kernel_parfor", args)
         for a in args_with_addrspaces:
             print(a, type(a))
