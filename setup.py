# Copyright 2021 Intel Corporation
#
# Licensed under the Apache License, Version 2.0 (the "License");
# you may not use this file except in compliance with the License.
# You may obtain a copy of the License at
#
#      http://www.apache.org/licenses/LICENSE-2.0
#
# Unless required by applicable law or agreed to in writing, software
# distributed under the License is distributed on an "AS IS" BASIS,
# WITHOUT WARRANTIES OR CONDITIONS OF ANY KIND, either express or implied.
# See the License for the specific language governing permissions and
# limitations under the License.

import os
import subprocess
import sys

import setuptools.command.develop as orig_develop
import setuptools.command.install as orig_install
from Cython.Build import cythonize
from setuptools import Extension, find_packages, setup

import versioneer

IS_WIN = False
IS_LIN = False

if "linux" in sys.platform:
    IS_LIN = True
elif sys.platform in ["win32", "cygwin"]:
    IS_WIN = True


def get_ext_modules():
    ext_modules = []

    try:
        import dpnp

        dpnp_present = True
    except ImportError:
        if int(os.environ.get("NUMBA_DPEX_BUILD_SKIP_NO_DPNP", 0)):
            dpnp_present = False
        else:
            raise ImportError("DPNP is not available")

    import dpctl
    import numba

    dpctl_runtime_library_dirs = []

    if IS_LIN:
        dpctl_runtime_library_dirs.append(os.path.dirname(dpctl.__file__))

<<<<<<< HEAD
    ext_usm_alloc = Extension(
        name="numba_dpex._usm_shared_allocator_ext",
        sources=["numba_dpex/dpctl_iface/usm_shared_allocator_ext.c"],
=======
    ext_dppy = Extension(
        name="numba_dppy._usm_allocators_ext",
        sources=["numba_dppy/dpctl_iface/usm_allocators_ext.c"],
>>>>>>> 8ec0eb93
        include_dirs=[numba.core.extending.include_path(), dpctl.get_include()],
        libraries=["DPCTLSyclInterface"],
        library_dirs=[os.path.dirname(dpctl.__file__)],
        runtime_library_dirs=dpctl_runtime_library_dirs,
    )
    ext_modules += [ext_usm_alloc]

    if dpnp_present:
        dpnp_lib_path = []
        dpnp_lib_path += [os.path.dirname(dpnp.__file__)]
        ext_dpnp_iface = Extension(
            name="numba_dpex.dpnp_iface.dpnp_fptr_interface",
            sources=["numba_dpex/dpnp_iface/dpnp_fptr_interface.pyx"],
            include_dirs=[dpnp.get_include(), dpctl.get_include()],
            libraries=["dpnp_backend_c"],
            library_dirs=dpnp_lib_path,
            runtime_library_dirs=(dpnp_lib_path if IS_LIN else []),
            language="c++",
        )
        ext_modules += [ext_dpnp_iface]

    if dpnp_present:
        return cythonize(ext_modules)
    else:
        return ext_modules


class install(orig_install.install):
    def run(self):
        spirv_compile()
        super().run()


class develop(orig_develop.develop):
    def run(self):
        spirv_compile()
        super().run()


def _get_cmdclass():
    cmdclass = versioneer.get_cmdclass()
    cmdclass["install"] = install
    cmdclass["develop"] = develop
    return cmdclass


def spirv_compile():
    if IS_LIN:
        compiler = "icx"
    if IS_WIN:
        compiler = "clang.exe"

    clang_args = [
        compiler,
        "-flto",
        "-target",
        "spir64-unknown-unknown",
        "-c",
        "-x",
        "cl",
        "-emit-llvm",
        "-cl-std=CL2.0",
        "-Xclang",
        "-finclude-default-header",
        "numba_dpex/ocl/atomics/atomic_ops.cl",
        "-o",
        "numba_dpex/ocl/atomics/atomic_ops.bc",
    ]
    spirv_args = [
        _llvm_spirv(),
        "-o",
        "numba_dpex/ocl/atomics/atomic_ops.spir",
        "numba_dpex/ocl/atomics/atomic_ops.bc",
    ]
    subprocess.check_call(clang_args, stderr=subprocess.STDOUT, shell=False)
    subprocess.check_call(spirv_args, stderr=subprocess.STDOUT, shell=False)


def _llvm_spirv():
    """Return path to llvm-spirv executable."""
    import shutil

    result = None

    if result is None:
        # use llvm-spirv from dpcpp package.
        # assume dpcpp from .../bin folder.
        # assume llvm-spirv from .../bin-llvm folder.
        dpcpp_path = shutil.which("dpcpp")
        if dpcpp_path is not None:
            bin_llvm = os.path.dirname(dpcpp_path) + "/../bin-llvm/"
            bin_llvm = os.path.normpath(bin_llvm)
            result = shutil.which("llvm-spirv", path=bin_llvm)

    if result is None:
        result = "llvm-spirv"

    return result


packages = find_packages(include=["numba_dpex", "numba_dpex.*"])
build_requires = ["cython"]
install_requires = [
    "numba >={},<{}".format("0.54.0", "0.56"),
    "dpctl",
    "packaging",
]

metadata = dict(
    name="numba-dpex",
    version=versioneer.get_version(),
    cmdclass=_get_cmdclass(),
    description="An extension for Numba to add data-parallel offload capability",
    url="https://github.com/IntelPython/numba-dppy",
    packages=packages,
    setup_requires=build_requires,
    install_requires=install_requires,
    include_package_data=True,
    zip_safe=False,
    ext_modules=get_ext_modules(),
    author="Intel Corporation",
    classifiers=[
        "Development Status :: 4 - Beta",
        "Environment :: GPU",
        "Environment :: Plugins",
        "Intended Audience :: Developers",
        "License :: OSI Approved :: BSD License",
        "Operating System :: OS Independent",
        "Programming Language :: Cython",
        "Programming Language :: Python :: 3",
        "Programming Language :: Python :: Implementation :: CPython",
        "Topic :: Software Development :: Compilers",
    ],
    entry_points={
        "numba_extensions": [
            "init = numba_dpex.numpy_usm_shared:numba_register",
        ]
    },
)

setup(**metadata)<|MERGE_RESOLUTION|>--- conflicted
+++ resolved
@@ -53,15 +53,9 @@
     if IS_LIN:
         dpctl_runtime_library_dirs.append(os.path.dirname(dpctl.__file__))
 
-<<<<<<< HEAD
     ext_usm_alloc = Extension(
-        name="numba_dpex._usm_shared_allocator_ext",
-        sources=["numba_dpex/dpctl_iface/usm_shared_allocator_ext.c"],
-=======
-    ext_dppy = Extension(
-        name="numba_dppy._usm_allocators_ext",
-        sources=["numba_dppy/dpctl_iface/usm_allocators_ext.c"],
->>>>>>> 8ec0eb93
+        name="numba_dpex._usm_allocators_ext",
+        sources=["numba_dpex/dpctl_iface/usm_allocators_ext.c"],
         include_dirs=[numba.core.extending.include_path(), dpctl.get_include()],
         libraries=["DPCTLSyclInterface"],
         library_dirs=[os.path.dirname(dpctl.__file__)],
