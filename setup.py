--- conflicted
+++ resolved
@@ -148,15 +148,11 @@
         "Programming Language :: Python :: Implementation :: CPython",
         "Topic :: Software Development :: Compilers",
     ],
-<<<<<<< HEAD
-=======
-    cmdclass=versioneer.get_cmdclass(),
     entry_points={
         "numba_extensions": [
             "init = numba_dppy.numpy_usm_shared:numba_register",
         ]
     },
->>>>>>> bafd6548
 )
 
 setup(**metadata)