REM For activating OpenCL CPU
call "%ONEAPI_ROOT%\compiler\latest\env\vars.bat"

@echo on

<<<<<<< HEAD
python -m numba.runtests -b -v -m -- numba.tests
IF %ERRORLEVEL% NEQ 0 exit /B 1
python -m numba.runtests -b -v -m -- numba_dppy.tests
=======
pytest -q -ra --disable-warnings --pyargs numba_dppy -vv
>>>>>>> e6e35f40
IF %ERRORLEVEL% NEQ 0 exit /B 1

exit /B 0<|MERGE_RESOLUTION|>--- conflicted
+++ resolved
@@ -3,13 +3,9 @@
 
 @echo on
 
-<<<<<<< HEAD
 python -m numba.runtests -b -v -m -- numba.tests
 IF %ERRORLEVEL% NEQ 0 exit /B 1
-python -m numba.runtests -b -v -m -- numba_dppy.tests
-=======
 pytest -q -ra --disable-warnings --pyargs numba_dppy -vv
->>>>>>> e6e35f40
 IF %ERRORLEVEL% NEQ 0 exit /B 1
 
 exit /B 0