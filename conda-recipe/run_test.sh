#!/bin/bash

set -e

# For activating OpenCL CPU
source ${ONEAPI_ROOT}/compiler/latest/env/vars.sh
source ${ONEAPI_ROOT}/tbb/latest/env/vars.sh

set -x

<<<<<<< HEAD
python -m numba.runtests -b -v -m -- numba.tests
python -m numba.runtests -b -v -m -- numba_dppy.tests
=======
pytest -q -ra --disable-warnings --pyargs numba_dppy -vv
>>>>>>> e6e35f40

exit 0<|MERGE_RESOLUTION|>--- conflicted
+++ resolved
@@ -8,11 +8,7 @@
 
 set -x
 
-<<<<<<< HEAD
 python -m numba.runtests -b -v -m -- numba.tests
-python -m numba.runtests -b -v -m -- numba_dppy.tests
-=======
 pytest -q -ra --disable-warnings --pyargs numba_dppy -vv
->>>>>>> e6e35f40
 
 exit 0