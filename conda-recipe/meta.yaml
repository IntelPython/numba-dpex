--- conflicted
+++ resolved
@@ -19,24 +19,14 @@
         - python
         - setuptools
         - cython
-<<<<<<< HEAD
         - numba 0.54*
-        - dpctl 0.8.*
-=======
-        - numba 0.53*
         - dpctl 0.9*
->>>>>>> 1bdee93d
         - dpnp >=0.6*,<0.7*  # [linux]
         - wheel
     run:
         - python
-<<<<<<< HEAD
         - numba 0.54*
-        - dpctl 0.8.*
-=======
-        - numba 0.53*
         - dpctl 0.9*
->>>>>>> 1bdee93d
         - spirv-tools
         - llvm-spirv
         - dpnp >=0.6*,<0.7*  # [linux]
