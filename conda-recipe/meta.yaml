--- conflicted
+++ resolved
@@ -19,21 +19,13 @@
         - setuptools
         - cython
         - numba 0.54*|0.55*
-<<<<<<< HEAD
-        - dpctl 0.12*
-=======
         - dpctl {{ dpctl }}
->>>>>>> ad95dd58
         - dpnp 0.8*|0.9*           # [linux]
         - wheel
     run:
         - python
         - numba 0.54*|0.55*
-<<<<<<< HEAD
-        - dpctl 0.12*
-=======
         - dpctl 0.11*|0.12*
->>>>>>> ad95dd58
         - spirv-tools
         - llvm-spirv 11.*
         - dpnp 0.8*|0.9*           # [linux]
