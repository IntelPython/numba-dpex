--- conflicted
+++ resolved
@@ -278,7 +278,6 @@
     // Allocate the env_t object
     env = (env_t)malloc(sizeof(struct numba_oneapi_env_t));
     CHECK_MALLOC_ERROR(env_t, env);
-<<<<<<< HEAD
 
     device = (cl_device_id*)malloc(sizeof(cl_device_id));
 
@@ -287,38 +286,16 @@
 
     // get the CL_DEVICE_MAX_WORK_ITEM_DIMENSIONS for this device
     err = clGetDeviceInfo(*device, CL_DEVICE_MAX_WORK_ITEM_DIMENSIONS,
-=======
-    // Initialize the members to NULL
-    env->device = NULL;
-    env->context = NULL;
-    env->queue = NULL;
-    err1 = get_first_device(platforms, nplatforms, &device,
-            device_ty);
-    CHECK_NUMBA_ONEAPI_GLUE_ERROR(err1, "Failed inside get_first_device");
-
-    // get the CL_DEVICE_MAX_WORK_ITEM_DIMENSIONS for this device
-    err = clGetDeviceInfo(device,
-            CL_DEVICE_MAX_WORK_ITEM_DIMENSIONS,
->>>>>>> 68aaf659
             sizeof(env->max_work_item_dims), &env->max_work_item_dims, NULL);
     CHECK_OPEN_CL_ERROR(err, "Could not get max work item dims");
 
     // Create a context and associate it with device
-<<<<<<< HEAD
     env->context = clCreateContext(NULL, 1, device, NULL, NULL, &err);
     CHECK_OPEN_CL_ERROR(err, "Could not create device context.");
     // Create a queue and associate it with the context
     env->queue = clCreateCommandQueueWithProperties((cl_context)env->context,
             *device, 0, &err);
-=======
-    env->device = device;
-    env->context = clCreateContext(NULL, 1, &device, NULL,
-            NULL, &err);
-    CHECK_OPEN_CL_ERROR(err, "Could not create device context.");
-    // Create a queue and associate it with the context
-    env->queue = clCreateCommandQueueWithProperties((cl_context)env->context,
-            device, 0, &err);
->>>>>>> 68aaf659
+
     CHECK_OPEN_CL_ERROR(err, "Could not create command queue.");
 
     env->device = *device;
