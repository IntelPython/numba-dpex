--- conflicted
+++ resolved
@@ -21,15 +21,9 @@
 
 ## Dependencies
 
-<<<<<<< HEAD
 * numba 0.53.* (IntelPython/numba)
-* dpCtl 0.6.*
-* dpNP >=0.5.1 (optional)
-=======
-* numba 0.52.* (IntelPython/numba)
 * dpctl 0.7.*
 * dpnp >=0.5.1 (optional)
->>>>>>> df774e4d
 * llvm-spirv (SPIRV generation from LLVM IR)
 * llvmdev (LLVM IR generation)
 * spirv-tools
