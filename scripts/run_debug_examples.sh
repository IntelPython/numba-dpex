#!/bin/bash

set -e

check() {
  echo "Run $1 ..."
  (cd numba_dppy/examples/debug && NUMBA_DPPY_DEBUGINFO=1 gdb-oneapi -q -command $1 python) | grep Done
}

run_checks() {
<<<<<<< HEAD
  check commands/function_breakpoint
  check commands/local_variables_0
  check commands/local_variables_1
=======
  check commands/local_variables
>>>>>>> 5c1dec3e
  check commands/next
  check commands/sheduler_locking
  check commands/stepi
  check commands/stepping
  check commands/step_dppy_func
  check commands/step_sum
  check commands/simple_sum
  check commands/backtrace
  check commands/break_func
  check commands/break_file_func
  check commands/break_line_number
  check commands/break_nested_func
  check commands/info_func
}

run_with_device() {
  echo "Run with SYCL_DEVICE_FILTER=$1 ..."
  SYCL_DEVICE_FILTER=$1 run_checks
}

# run_with_device level_zero:gpu:0
run_with_device opencl:gpu:0
# run_with_device opencl:cpu:0

echo Done<|MERGE_RESOLUTION|>--- conflicted
+++ resolved
@@ -8,13 +8,9 @@
 }
 
 run_checks() {
-<<<<<<< HEAD
   check commands/function_breakpoint
   check commands/local_variables_0
   check commands/local_variables_1
-=======
-  check commands/local_variables
->>>>>>> 5c1dec3e
   check commands/next
   check commands/sheduler_locking
   check commands/stepi
